package ledgerbackend

import (
	"bytes"
	"fmt"
	"os"
	"os/exec"
	"regexp"
	"strconv"
	"strings"

	"github.com/stellar/go/support/errors"
	"github.com/stellar/go/support/log"
	"github.com/stellar/go/xdr"

	"github.com/pelletier/go-toml"
)

const (
	defaultHTTPPort      = 11626
	defaultFailureSafety = -1

	// if LOG_FILE_PATH is omitted stellar core actually defaults to "stellar-core.log"
	// however, we are overriding this default for captive core
	defaultLogFilePath = "" // by default we disable logging to a file
)

var validQuality = map[string]bool{
	"CRITICAL": true,
	"HIGH":     true,
	"MEDIUM":   true,
	"LOW":      true,
}

// Validator represents a [[VALIDATORS]] entry in the captive core toml file.
type Validator struct {
	Name       string `toml:"NAME"`
	Quality    string `toml:"QUALITY,omitempty"`
	HomeDomain string `toml:"HOME_DOMAIN"`
	PublicKey  string `toml:"PUBLIC_KEY"`
	Address    string `toml:"ADDRESS,omitempty"`
	History    string `toml:"HISTORY,omitempty"`
}

// HomeDomain represents a [[HOME_DOMAINS]] entry in the captive core toml file.
type HomeDomain struct {
	HomeDomain string `toml:"HOME_DOMAIN"`
	Quality    string `toml:"QUALITY"`
}

// History represents a [HISTORY] table in the captive core toml file.
type History struct {
	Get string `toml:"get"`
	// should we allow put and mkdir for captive core?
	Put   string `toml:"put,omitempty"`
	Mkdir string `toml:"mkdir,omitempty"`
}

// QuorumSet represents a [QUORUM_SET] table in the captive core toml file.
type QuorumSet struct {
	ThresholdPercent int      `toml:"THRESHOLD_PERCENT"`
	Validators       []string `toml:"VALIDATORS"`
}

type captiveCoreTomlValues struct {
	Database string `toml:"DATABASE,omitempty"`
	// we cannot omitempty because the empty string is a valid configuration for LOG_FILE_PATH
	// and the default is stellar-core.log
	LogFilePath   string `toml:"LOG_FILE_PATH"`
	BucketDirPath string `toml:"BUCKET_DIR_PATH,omitempty"`
	// we cannot omitempty because 0 is a valid configuration for HTTP_PORT
	// and the default is 11626
	HTTPPort                  uint     `toml:"HTTP_PORT"`
	PublicHTTPPort            bool     `toml:"PUBLIC_HTTP_PORT,omitempty"`
	NodeNames                 []string `toml:"NODE_NAMES,omitempty"`
	NetworkPassphrase         string   `toml:"NETWORK_PASSPHRASE,omitempty"`
	PeerPort                  uint     `toml:"PEER_PORT,omitempty"`
	LimitTxQueueSourceAccount bool     `toml:"LIMIT_TX_QUEUE_SOURCE_ACCOUNT,omitempty"`
	// we cannot omitempty because 0 is a valid configuration for FAILURE_SAFETY
	// and the default is -1
	FailureSafety                        int                  `toml:"FAILURE_SAFETY"`
	UnsafeQuorum                         bool                 `toml:"UNSAFE_QUORUM,omitempty"`
	RunStandalone                        bool                 `toml:"RUN_STANDALONE,omitempty"`
	ArtificiallyAccelerateTimeForTesting bool                 `toml:"ARTIFICIALLY_ACCELERATE_TIME_FOR_TESTING,omitempty"`
	HomeDomains                          []HomeDomain         `toml:"HOME_DOMAINS,omitempty"`
	Validators                           []Validator          `toml:"VALIDATORS,omitempty"`
	HistoryEntries                       map[string]History   `toml:"-"`
	QuorumSetEntries                     map[string]QuorumSet `toml:"-"`
	UseBucketListDB                      bool                 `toml:"EXPERIMENTAL_BUCKETLIST_DB,omitempty"`
	BucketListDBPageSizeExp              *uint                `toml:"EXPERIMENTAL_BUCKETLIST_DB_INDEX_PAGE_SIZE_EXPONENT,omitempty"`
	BucketListDBCutoff                   *uint                `toml:"EXPERIMENTAL_BUCKETLIST_DB_INDEX_CUTOFF,omitempty"`
<<<<<<< HEAD
	EnableSorobanDiagnosticEvents        bool                 `toml:"ENABLE_SOROBAN_DIAGNOSTIC_EVENTS,omitempty"`
=======
	LimitTxQueueSourceAccount            bool                 `toml:"LIMIT_TX_QUEUE_SOURCE_ACCOUNT,omitempty"`
>>>>>>> af7f09c8
}

// QuorumSetIsConfigured returns true if there is a quorum set defined in the configuration.
func (c *captiveCoreTomlValues) QuorumSetIsConfigured() bool {
	return len(c.QuorumSetEntries) > 0 || len(c.Validators) > 0
}

// HistoryIsConfigured returns true if the history archive locations are configured.
func (c *captiveCoreTomlValues) HistoryIsConfigured() bool {
	if len(c.HistoryEntries) > 0 {
		return true
	}
	for _, v := range c.Validators {
		if v.History != "" {
			return true
		}
	}
	return false
}

type placeholders struct {
	labels map[string]string
	count  int
}

func (p *placeholders) newPlaceholder(key string) string {
	if p.labels == nil {
		p.labels = map[string]string{}
	}
	placeHolder := fmt.Sprintf("__placeholder_label_%d__", p.count)
	p.count++
	p.labels[placeHolder] = key
	return placeHolder
}

func (p *placeholders) get(placeholder string) (string, bool) {
	if p.labels == nil {
		return "", false
	}
	val, ok := p.labels[placeholder]
	return val, ok
}

// CaptiveCoreToml represents a parsed captive core configuration.
type CaptiveCoreToml struct {
	captiveCoreTomlValues
	tree              *toml.Tree
	tablePlaceholders *placeholders
}

// flattenTables will transform a given toml text by flattening all nested tables
// whose root can be found in `rootNames`.
//
// In the TOML spec dotted keys represents nesting. So we flatten the table key by replacing each table
// path with a placeholder. For example:
//
// text := `[QUORUM_SET.a.b.c]
//
//	THRESHOLD_PERCENT=67
//	VALIDATORS=["a","b"]`
//
// flattenTables(text, []string{"QUORUM_SET"}) ->
//
// `[__placeholder_label_0__]
// THRESHOLD_PERCENT=67
// VALIDATORS=["a","b"]`
func flattenTables(text string, rootNames []string) (string, *placeholders) {
	orExpression := strings.Join(rootNames, "|")
	re := regexp.MustCompile(`\[(` + orExpression + `)(\..+)?\]`)

	tablePlaceHolders := &placeholders{}

	flattened := re.ReplaceAllStringFunc(text, func(match string) string {
		insideBrackets := match[1 : len(match)-1]
		return "[" + tablePlaceHolders.newPlaceholder(insideBrackets) + "]"
	})
	return flattened, tablePlaceHolders
}

// unflattenTables is the inverse of flattenTables, it restores the
// text back to its original form by replacing all placeholders with their
// original values.
func unflattenTables(text string, tablePlaceHolders *placeholders) string {
	re := regexp.MustCompile(`\[.*\]`)

	return re.ReplaceAllStringFunc(text, func(match string) string {
		insideBrackets := match[1 : len(match)-1]
		original, ok := tablePlaceHolders.get(insideBrackets)
		if !ok {
			return match
		}
		return "[" + original + "]"
	})
}

// AddExamplePubnetQuorum adds example pubnet validators to toml file
func (c *CaptiveCoreToml) AddExamplePubnetValidators() {
	c.captiveCoreTomlValues.Validators = []Validator{
		{
			Name:       "sdf_1",
			HomeDomain: "stellar.org",
			PublicKey:  "GCGB2S2KGYARPVIA37HYZXVRM2YZUEXA6S33ZU5BUDC6THSB62LZSTYH",
			Address:    "core-live-a.stellar.org:11625",
			History:    "curl -sf https://history.stellar.org/prd/core-live/core_live_001/{0} -o {1}",
		},
		{
			Name:       "sdf_2",
			HomeDomain: "stellar.org",
			PublicKey:  "GCM6QMP3DLRPTAZW2UZPCPX2LF3SXWXKPMP3GKFZBDSF3QZGV2G5QSTK",
			Address:    "core-live-b.stellar.org:11625",
			History:    "curl -sf https://history.stellar.org/prd/core-live/core_live_002/{0} -o {1}",
		},
		{
			Name:       "sdf_3",
			HomeDomain: "stellar.org",
			PublicKey:  "GABMKJM6I25XI4K7U6XWMULOUQIQ27BCTMLS6BYYSOWKTBUXVRJSXHYQ",
			Address:    "core-live-c.stellar.org:11625",
			History:    "curl -sf https://history.stellar.org/prd/core-live/core_live_003/{0} -o {1}",
		},
	}
}

// Marshal serializes the CaptiveCoreToml into a toml document.
func (c *CaptiveCoreToml) Marshal() ([]byte, error) {
	var sb strings.Builder
	sb.WriteString("# Generated file, do not edit\n")
	encoder := toml.NewEncoder(&sb)
	if err := encoder.Encode(c.captiveCoreTomlValues); err != nil {
		return nil, errors.Wrap(err, "could not encode toml file")
	}

	if len(c.HistoryEntries) > 0 {
		if err := encoder.Encode(c.HistoryEntries); err != nil {
			return nil, errors.Wrap(err, "could not encode history entries")
		}
	}

	if len(c.QuorumSetEntries) > 0 {
		if err := encoder.Encode(c.QuorumSetEntries); err != nil {
			return nil, errors.Wrap(err, "could not encode quorum set")
		}
	}

	return []byte(unflattenTables(sb.String(), c.tablePlaceholders)), nil
}

func unmarshalTreeNode(t *toml.Tree, key string, dest interface{}) error {
	tree, ok := t.Get(key).(*toml.Tree)
	if !ok {
		return fmt.Errorf("unexpected key %v", key)
	}
	return tree.Unmarshal(dest)
}

func (c *CaptiveCoreToml) unmarshal(data []byte, strict bool) error {
	quorumSetEntries := map[string]QuorumSet{}
	historyEntries := map[string]History{}
	// The toml library has trouble with nested tables so we need to flatten all nested
	// QUORUM_SET and HISTORY tables as a workaround.
	// In Marshal() we apply the inverse process to unflatten the nested tables.
	flattened, tablePlaceholders := flattenTables(string(data), []string{"QUORUM_SET", "HISTORY"})

	tree, err := toml.Load(flattened)
	if err != nil {
		return err
	}

	for _, key := range tree.Keys() {
		originalKey, ok := tablePlaceholders.get(key)
		if !ok {
			continue
		}

		switch {
		case strings.HasPrefix(originalKey, "QUORUM_SET"):
			var qs QuorumSet
			if err = unmarshalTreeNode(tree, key, &qs); err != nil {
				return err
			}
			quorumSetEntries[key] = qs
		case strings.HasPrefix(originalKey, "HISTORY"):
			var h History
			if err = unmarshalTreeNode(tree, key, &h); err != nil {
				return err
			}
			historyEntries[key] = h
		}
		if err = tree.Delete(key); err != nil {
			return err
		}
	}

	var body captiveCoreTomlValues
	if withoutPlaceHolders, err := tree.Marshal(); err != nil {
		return err
	} else if err = toml.NewDecoder(bytes.NewReader(withoutPlaceHolders)).Strict(strict).Decode(&body); err != nil {
		if message := err.Error(); strings.HasPrefix(message, "undecoded keys") {
			return fmt.Errorf(strings.Replace(
				message,
				"undecoded keys",
				"these fields are not supported by captive core",
				1,
			))
		}
		return err
	}

	c.tree = tree
	c.captiveCoreTomlValues = body
	c.tablePlaceholders = tablePlaceholders
	c.QuorumSetEntries = quorumSetEntries
	c.HistoryEntries = historyEntries
	return nil
}

// CaptiveCoreTomlParams defines captive core configuration provided by Horizon flags.
type CaptiveCoreTomlParams struct {
	// NetworkPassphrase is the Stellar network passphrase used by captive core when connecting to the Stellar network.
	NetworkPassphrase string
	// HistoryArchiveURLs are a list of history archive urls.
	HistoryArchiveURLs []string
	// HTTPPort is the TCP port to listen for requests (defaults to 0, which disables the HTTP server).
	HTTPPort *uint
	// PeerPort is the TCP port to bind to for connecting to the Stellar network
	// (defaults to 11625). It may be useful for example when there's >1 Stellar-Core
	// instance running on a machine.
	PeerPort *uint
	// LogPath is the (optional) path in which to store Core logs, passed along
	// to Stellar Core's LOG_FILE_PATH.
	LogPath *string
	// Strict is a flag which, if enabled, rejects Stellar Core toml fields which are not supported by captive core.
	Strict bool
	// If true, specifies that captive core should be invoked with on-disk rather than in-memory option for ledger state
	UseDB bool
	// the path to the core binary, used to introspect core at runtie, determine some toml capabilities
	CoreBinaryPath string
}

// NewCaptiveCoreTomlFromFile constructs a new CaptiveCoreToml instance by merging configuration
// from the toml file located at `configPath` and the configuration provided by `params`.
func NewCaptiveCoreTomlFromFile(configPath string, params CaptiveCoreTomlParams) (*CaptiveCoreToml, error) {
	data, err := os.ReadFile(configPath)
	if err != nil {
		return nil, errors.Wrap(err, "could not load toml path")
	}
	return NewCaptiveCoreTomlFromData(data, params)
}

// NewCaptiveCoreTomlFromData constructs a new CaptiveCoreToml instance by merging configuration
// from the toml data  and the configuration provided by `params`.
func NewCaptiveCoreTomlFromData(data []byte, params CaptiveCoreTomlParams) (*CaptiveCoreToml, error) {
	var captiveCoreToml CaptiveCoreToml

	if err := captiveCoreToml.unmarshal(data, params.Strict); err != nil {
		return nil, errors.Wrap(err, "could not unmarshal captive core toml")
	}
	// disallow setting BUCKET_DIR_PATH through a file since it can cause multiple
	// running captive-core instances to clash
	if params.Strict && captiveCoreToml.BucketDirPath != "" {
		return nil, errors.New("could not unmarshal captive core toml: setting BUCKET_DIR_PATH is disallowed for Captive Core, use CAPTIVE_CORE_STORAGE_PATH instead")
	}

	if err := captiveCoreToml.validate(params); err != nil {
		return nil, errors.Wrap(err, "invalid captive core toml")
	}

	if len(captiveCoreToml.HistoryEntries) > 0 {
		log.Warnf(
			"Configuring captive core with history archive from %s",
			params.HistoryArchiveURLs,
		)
	}

	captiveCoreToml.setDefaults(params)
	return &captiveCoreToml, nil
}

// NewCaptiveCoreToml constructs a new CaptiveCoreToml instance based off
// the configuration in `params`.
func NewCaptiveCoreToml(params CaptiveCoreTomlParams) (*CaptiveCoreToml, error) {
	var captiveCoreToml CaptiveCoreToml
	var err error

	captiveCoreToml.tablePlaceholders = &placeholders{}
	captiveCoreToml.tree, err = toml.TreeFromMap(map[string]interface{}{})
	if err != nil {
		return nil, err
	}

	captiveCoreToml.setDefaults(params)
	return &captiveCoreToml, nil
}

func (c *CaptiveCoreToml) clone() (*CaptiveCoreToml, error) {
	data, err := c.Marshal()
	if err != nil {
		return nil, errors.Wrap(err, "could not marshal toml")
	}
	var cloned CaptiveCoreToml
	if err = cloned.unmarshal(data, false); err != nil {
		return nil, errors.Wrap(err, "could not unmarshal captive core toml")
	}
	return &cloned, nil
}

// CatchupToml returns a new CaptiveCoreToml instance based off the existing
// instance with some modifications which are suitable for running
// the catchup command on captive core.
func (c *CaptiveCoreToml) CatchupToml() (*CaptiveCoreToml, error) {
	offline, err := c.clone()
	if err != nil {
		return nil, errors.Wrap(err, "could not clone toml")
	}

	offline.RunStandalone = true
	offline.UnsafeQuorum = true
	offline.PublicHTTPPort = false
	offline.HTTPPort = 0
	offline.FailureSafety = 0

	if !c.QuorumSetIsConfigured() {
		// Add a fictional quorum -- necessary to convince core to start up;
		// but not used at all for our purposes. Pubkey here is just random.
		offline.QuorumSetEntries = map[string]QuorumSet{
			"QUORUM_SET": {
				ThresholdPercent: 100,
				Validators:       []string{"GCZBOIAY4HLKAJVNJORXZOZRAY2BJDBZHKPBHZCRAIUR5IHC2UHBGCQR"},
			},
		}
	}
	return offline, nil
}

func (c *CaptiveCoreToml) checkCoreVersion(coreBinaryPath string) bool {
	if coreBinaryPath == "" {
		return false
	}

	versionRaw, err := exec.Command(coreBinaryPath, "version").Output()
	if err != nil {
		return false
	}

	re := regexp.MustCompile(`\D*(\d*)\.(\d*).*`)
	versionStr := re.FindStringSubmatch(string(versionRaw))
	if err != nil || len(versionStr) != 3 {
		return false
	}

	var version [2]int
	for i := 1; i < len(versionStr); i++ {
		val, err := strconv.Atoi((versionStr[i]))
		if err != nil {
			return false
		}

		version[i-1] = val
	}

	// Supports version 19.6 and above
	return version[0] > 19 || (version[0] == 19 && version[1] >= 6)
}

func (c *CaptiveCoreToml) setDefaults(params CaptiveCoreTomlParams) {
	if params.UseDB && !c.tree.Has("DATABASE") {
		c.Database = "sqlite3://stellar.db"
	}

	if def := c.tree.Has("EXPERIMENTAL_BUCKETLIST_DB"); !def && params.UseDB && c.checkCoreVersion(params.CoreBinaryPath) {
		c.UseBucketListDB = true
	}

	if c.UseBucketListDB && !c.tree.Has("EXPERIMENTAL_BUCKETLIST_DB_INDEX_PAGE_SIZE_EXPONENT") {
		n := uint(12)
		c.BucketListDBPageSizeExp = &n // Set default page size to 4KB
	}

	if !c.tree.Has("NETWORK_PASSPHRASE") {
		c.NetworkPassphrase = params.NetworkPassphrase
	}

	if def := c.tree.Has("HTTP_PORT"); !def && params.HTTPPort != nil {
		c.HTTPPort = *params.HTTPPort
	} else if !def && params.HTTPPort == nil {
		c.HTTPPort = defaultHTTPPort
	}

	if def := c.tree.Has("PEER_PORT"); !def && params.PeerPort != nil {
		c.PeerPort = *params.PeerPort
	}

	if def := c.tree.Has("LOG_FILE_PATH"); !def && params.LogPath != nil {
		c.LogFilePath = *params.LogPath
	} else if !def && params.LogPath == nil {
		c.LogFilePath = defaultLogFilePath
	}

	if !c.tree.Has("FAILURE_SAFETY") {
		c.FailureSafety = defaultFailureSafety
	}
	if !c.HistoryIsConfigured() {
		c.HistoryEntries = map[string]History{}
		for i, val := range params.HistoryArchiveURLs {
			name := fmt.Sprintf("HISTORY.h%d", i)
			c.HistoryEntries[c.tablePlaceholders.newPlaceholder(name)] = History{
				Get: fmt.Sprintf("curl -sf %s/{0} -o {1}", val),
			}
		}
	}
}

func (c *CaptiveCoreToml) validate(params CaptiveCoreTomlParams) error {
	if def := c.tree.Has("NETWORK_PASSPHRASE"); def && c.NetworkPassphrase != params.NetworkPassphrase {
		return fmt.Errorf(
			"NETWORK_PASSPHRASE in captive core config file: %s does not match Horizon network-passphrase flag: %s",
			c.NetworkPassphrase,
			params.NetworkPassphrase,
		)
	}

	if def := c.tree.Has("HTTP_PORT"); def && params.HTTPPort != nil && c.HTTPPort != *params.HTTPPort {
		return fmt.Errorf(
			"HTTP_PORT in captive core config file: %d does not match Horizon captive-core-http-port flag: %d",
			c.HTTPPort,
			*params.HTTPPort,
		)
	}

	if def := c.tree.Has("PEER_PORT"); def && params.PeerPort != nil && c.PeerPort != *params.PeerPort {
		return fmt.Errorf(
			"PEER_PORT in captive core config file: %d does not match Horizon captive-core-peer-port flag: %d",
			c.PeerPort,
			*params.PeerPort,
		)
	}

	if def := c.tree.Has("LOG_FILE_PATH"); def && params.LogPath != nil && c.LogFilePath != *params.LogPath {
		return fmt.Errorf(
			"LOG_FILE_PATH in captive core config file: %s does not match Horizon captive-core-log-path flag: %s",
			c.LogFilePath,
			*params.LogPath,
		)
	}

	if def := c.tree.Has("EXPERIMENTAL_BUCKETLIST_DB"); def && !params.UseDB {
		return fmt.Errorf(
			"BucketListDB enabled in captive core config file, requires Horizon flag --captive-core-use-db",
		)
	}

	homeDomainSet := map[string]HomeDomain{}
	for _, hd := range c.HomeDomains {
		if _, ok := homeDomainSet[hd.HomeDomain]; ok {
			return fmt.Errorf(
				"found duplicate home domain in captive core configuration: %s",
				hd.HomeDomain,
			)
		}
		if hd.HomeDomain == "" {
			return fmt.Errorf(
				"found invalid home domain entry which is missing a HOME_DOMAIN value",
			)
		}
		if hd.Quality == "" {
			return fmt.Errorf(
				"found invalid home domain entry which is missing a QUALITY value: %s",
				hd.HomeDomain,
			)
		}
		if !validQuality[hd.Quality] {
			return fmt.Errorf(
				"found invalid home domain entry which has an invalid QUALITY value: %s",
				hd.HomeDomain,
			)
		}
		homeDomainSet[hd.HomeDomain] = hd
	}

	names := map[string]bool{}
	for _, v := range c.Validators {
		if names[v.Name] {
			return fmt.Errorf(
				"found duplicate validator in captive core configuration: %s",
				v.Name,
			)
		}
		if v.Name == "" {
			return fmt.Errorf(
				"found invalid validator entry which is missing a NAME value: %s",
				v.Name,
			)
		}
		if v.HomeDomain == "" {
			return fmt.Errorf(
				"found invalid validator entry which is missing a HOME_DOMAIN value: %s",
				v.Name,
			)
		}
		if v.PublicKey == "" {
			return fmt.Errorf(
				"found invalid validator entry which is missing a PUBLIC_KEY value: %s",
				v.Name,
			)
		}
		if _, err := xdr.AddressToAccountId(v.PublicKey); err != nil {
			return fmt.Errorf(
				"found invalid validator entry which has an invalid PUBLIC_KEY : %s",
				v.Name,
			)
		}
		if v.Quality == "" {
			if _, ok := homeDomainSet[v.HomeDomain]; !ok {
				return fmt.Errorf(
					"found invalid validator entry which is missing a QUALITY value: %s",
					v.Name,
				)
			}
		} else if !validQuality[v.Quality] {
			return fmt.Errorf(
				"found invalid validator entry which has an invalid QUALITY value: %s",
				v.Name,
			)
		}

		names[v.Name] = true
	}

	if len(c.Database) > 0 && !strings.HasPrefix(c.Database, "sqlite3://") {
		return fmt.Errorf("invalid DATABASE parameter: %s, for captive core config, must be valid sqlite3 db url", c.Database)
	}

	return nil
}<|MERGE_RESOLUTION|>--- conflicted
+++ resolved
@@ -89,11 +89,7 @@
 	UseBucketListDB                      bool                 `toml:"EXPERIMENTAL_BUCKETLIST_DB,omitempty"`
 	BucketListDBPageSizeExp              *uint                `toml:"EXPERIMENTAL_BUCKETLIST_DB_INDEX_PAGE_SIZE_EXPONENT,omitempty"`
 	BucketListDBCutoff                   *uint                `toml:"EXPERIMENTAL_BUCKETLIST_DB_INDEX_CUTOFF,omitempty"`
-<<<<<<< HEAD
 	EnableSorobanDiagnosticEvents        bool                 `toml:"ENABLE_SOROBAN_DIAGNOSTIC_EVENTS,omitempty"`
-=======
-	LimitTxQueueSourceAccount            bool                 `toml:"LIMIT_TX_QUEUE_SOURCE_ACCOUNT,omitempty"`
->>>>>>> af7f09c8
 }
 
 // QuorumSetIsConfigured returns true if there is a quorum set defined in the configuration.
