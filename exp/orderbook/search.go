package orderbook

import (
	"context"

	"github.com/stellar/go/price"
	"github.com/stellar/go/xdr"
)

// Path represents a payment path from a source asset to some destination asset
type Path struct {
	SourceAsset       string
	SourceAmount      xdr.Int64
	DestinationAsset  string
	DestinationAmount xdr.Int64

	InteriorNodes []string
}

type liquidityPool struct {
	xdr.LiquidityPoolEntry
	assetA int32
	assetB int32
}

type Venues struct {
	offers []xdr.OfferEntry
	pool   liquidityPool // can be empty, check body pointer
}

type searchState interface {
	// totalAssets returns the total number of assets in the search space.
	totalAssets() int32

	// considerPools returns true if we will consider liquidity pools in our path
	// finding search.
	considerPools() bool

	// isTerminalNode returns true if the current asset is a terminal node in our
	// path finding search.
	isTerminalNode(asset int32) bool

	// includePath returns true if the current path which ends at the given asset
	// and produces the given amount satisfies our search criteria.
	includePath(
		currentAsset int32,
		currentAssetAmount xdr.Int64,
	) bool

	// betterPathAmount returns true if alternativeAmount is better than currentAmount
	// Given two paths (current path and alternative path) which lead to the same asset
	// but possibly have different amounts of that asset, betterPathAmount will return
	// true if the alternative path is better than the current path.
	betterPathAmount(currentAmount, alternativeAmount xdr.Int64) bool

	// appendToPaths appends the current path to our result list.
	appendToPaths(
		path []int32,
		currentAsset int32,
		currentAssetAmount xdr.Int64,
	)

	// venues returns all possible trading opportunities for a particular asset.
	//
	// The result is grouped by the next asset hop, mapping to a sorted list of
	// offers (by price) and a liquidity pool (if one exists for that trading
	// pair).
	venues(currentAsset int32) edgeSet

	// consumeOffers will consume the given set of offers to trade our
	// current asset for a different asset.
	consumeOffers(
		currentAssetAmount xdr.Int64,
		currentBestAmount xdr.Int64,
		offers []xdr.OfferEntry,
	) (xdr.Int64, error)

	// consumePool will consume the given liquidity pool to trade our
	// current asset for a different asset.
	consumePool(
		pool liquidityPool,
		currentAsset int32,
		currentAssetAmount xdr.Int64,
	) (xdr.Int64, error)
}

type pathNode struct {
	asset int32
	prev  *pathNode
}

func (p *pathNode) contains(src, dst int32) bool {
	for cur := p; cur != nil && cur.prev != nil; cur = cur.prev {
		if cur.asset == dst && cur.prev.asset == src {
			return true
		}
	}
	return false
}

func reversePath(path []int32) {
	for i := len(path)/2 - 1; i >= 0; i-- {
		opp := len(path) - 1 - i
		path[i], path[opp] = path[opp], path[i]
	}
}

func (e *pathNode) path() []int32 {
	var result []int32
	for cur := e; cur != nil; cur = cur.prev {
		result = append(result, cur.asset)
	}

	reversePath(result)
	return result
}

type pathNodeSlabAllocator struct {
	slab []pathNode
	next int
}

func (p *pathNodeSlabAllocator) getPathNode() *pathNode {
	if p.next > len(p.slab)-1 {
		// slab run out
		nextSlabCap := 2*cap(p.slab) + 1
		p.slab = make([]pathNode, nextSlabCap)
	}
	ret := &p.slab[p.next]
	p.next++
	return ret
}

func search(
	ctx context.Context,
	state searchState,
	maxPathLength int,
	sourceAsset int32,
	sourceAssetAmount xdr.Int64,
) error {
	totalAssets := state.totalAssets()
	bestAmount := make([]xdr.Int64, totalAssets)
	updateAmount := make([]xdr.Int64, totalAssets)
	bestPath := make([]*pathNode, totalAssets)
	updatePath := make([]*pathNode, totalAssets)
	updatedAssets := make([]int32, 0, totalAssets)
	bestAmount[sourceAsset] = sourceAssetAmount
	updateAmount[sourceAsset] = sourceAssetAmount
	bestPath[sourceAsset] = &pathNode{
		asset: sourceAsset,
		prev:  nil,
	}

	updatePath := map[string]*pathNode{}
	var pathNodeAllocator pathNodeSlabAllocator
	for i := 0; i < maxPathLength; i++ {
<<<<<<< HEAD
		updatedAssets = updatedAssets[:0]
=======
		// Avoid allocating a new map in every iteration
		updatePath = make(map[string]*pathNode, len(updatePath))
>>>>>>> 5db87df7

		for currentAsset := int32(0); currentAsset < totalAssets; currentAsset++ {
			currentAmount := bestAmount[currentAsset]
			if currentAmount == 0 {
				continue
			}
			pathToCurrentAsset := bestPath[currentAsset]
			edges := state.venues(currentAsset)
			for j := 0; j < len(edges); j++ {
				// Exit early if the context was cancelled.
				if err := ctx.Err(); err != nil {
					return err
				}
				nextAsset, venues := edges[j].key, edges[j].value

				// If we're on our last step ignore any edges which don't lead to
				// our desired destination. This optimization will save us from
				// doing wasted computation.
				if i == maxPathLength-1 && !state.isTerminalNode(nextAsset) {
					continue
				}

				// Make sure we don't use an edge more than once.
				if pathToCurrentAsset.contains(currentAsset, nextAsset) {
					continue
				}

				nextAssetAmount, err := processVenues(state, currentAsset, currentAmount, venues)
				if err != nil {
					return err
				}
				if nextAssetAmount <= 0 {
					continue
				}

				if state.betterPathAmount(updateAmount[nextAsset], nextAssetAmount) {
					newEntry := updateAmount[nextAsset] == bestAmount[nextAsset]
					updateAmount[nextAsset] = nextAssetAmount

<<<<<<< HEAD
					if newEntry {
						updatePath[nextAsset] = &pathNode{
							asset: nextAsset,
							prev:  pathToCurrentAsset,
						}
						updatedAssets = append(updatedAssets, nextAsset)
					} else {
						updatePath[nextAsset].prev = pathToCurrentAsset
=======
					if pathToNext, ok := updatePath[nextAssetString]; ok {
						pathToNext.prev = pathToCurrentAsset
					} else {
						pN := pathNodeAllocator.getPathNode()
						pN.assetString = nextAssetString
						pN.asset = nextAsset
						pN.prev = pathToCurrentAsset
						updatePath[nextAssetString] = pN
>>>>>>> 5db87df7
					}

					// We could avoid this step until the last iteration, but we would
					// like to include multiple paths in the response to give the user
					// other options in case the best path is already consumed.
					if state.includePath(nextAsset, nextAssetAmount) {
						state.appendToPaths(
							append(bestPath[currentAsset].path(), nextAsset),
							nextAsset,
							nextAssetAmount,
						)
					}
				}
			}
		}

		// Only update bestPath and bestAmount if we have more iterations left in
		// the algorithm. This optimization will save us from doing wasted
		// computation.
		if i < maxPathLength-1 {
			for _, asset := range updatedAssets {
				bestPath[asset] = updatePath[asset]
				bestAmount[asset] = updateAmount[asset]
			}
		}
	}

	return nil
}

// sellingGraphSearchState configures a DFS on the orderbook graph where only
// edges in `graph.edgesForSellingAsset` are traversed.
//
// The DFS maintains the following invariants:
//  - no node is repeated
//  - no offers are consumed from the `ignoreOffersFrom` account
//  - each payment path must begin with an asset in `targetAssets`
//  - also, the required source asset amount cannot exceed the balance in
//    `targetAssets`
type sellingGraphSearchState struct {
	graph                  *OrderBookGraph
	destinationAssetString string
	destinationAssetAmount xdr.Int64
	ignoreOffersFrom       *xdr.AccountId
	targetAssets           map[int32]xdr.Int64
	validateSourceBalance  bool
	paths                  []Path
	includePools           bool
}

func (state *sellingGraphSearchState) totalAssets() int32 {
	return int32(len(state.graph.idToAssetString))
}

func (state *sellingGraphSearchState) isTerminalNode(currentAsset int32) bool {
	_, ok := state.targetAssets[currentAsset]
	return ok
}

func (state *sellingGraphSearchState) includePath(currentAsset int32, currentAssetAmount xdr.Int64) bool {
	targetAssetBalance, ok := state.targetAssets[currentAsset]
	return ok && (!state.validateSourceBalance || targetAssetBalance >= currentAssetAmount)
}

func (state *sellingGraphSearchState) betterPathAmount(currentAmount, alternativeAmount xdr.Int64) bool {
	return alternativeAmount < currentAmount
}

func assetIDsToAssetStrings(graph *OrderBookGraph, path []int32) []string {
	var result []string
	for _, asset := range path {
		result = append(result, graph.idToAssetString[asset])
	}
	return result
}

func (state *sellingGraphSearchState) appendToPaths(
	path []int32,
	currentAsset int32,
	currentAssetAmount xdr.Int64,
) {
	if len(path) > 2 {
		path = path[1 : len(path)-1]
		reversePath(path)
	} else {
		path = []int32{}
	}

	state.paths = append(state.paths, Path{
		SourceAmount:      currentAssetAmount,
		SourceAsset:       state.graph.idToAssetString[currentAsset],
		InteriorNodes:     assetIDsToAssetStrings(state.graph, path),
		DestinationAsset:  state.destinationAssetString,
		DestinationAmount: state.destinationAssetAmount,
	})
}

func (state *sellingGraphSearchState) venues(currentAsset int32) edgeSet {
	return state.graph.venuesForSellingAsset[currentAsset]
}

func (state *sellingGraphSearchState) consumeOffers(
	currentAssetAmount xdr.Int64,
	currentBestAmount xdr.Int64,
	offers []xdr.OfferEntry,
) (xdr.Int64, error) {
	nextAmount, err := consumeOffersForSellingAsset(
		offers, state.ignoreOffersFrom, currentAssetAmount, currentBestAmount)

	return positiveMin(currentBestAmount, nextAmount), err
}

func (state *sellingGraphSearchState) considerPools() bool {
	return state.includePools
}

func (state *sellingGraphSearchState) consumePool(
	pool liquidityPool,
	currentAsset int32,
	currentAssetAmount xdr.Int64,
) (xdr.Int64, error) {
	// How many of the previous hop do we need to get this amount?
	return makeTrade(pool, getOtherAsset(currentAsset, pool),
		tradeTypeExpectation, currentAssetAmount)
}

// buyingGraphSearchState configures a DFS on the orderbook graph where only
// edges in `graph.edgesForBuyingAsset` are traversed.
//
// The DFS maintains the following invariants:
//  - no node is repeated
//  - no offers are consumed from the `ignoreOffersFrom` account
//  - each payment path must terminate with an asset in `targetAssets`
//  - each payment path must begin with `sourceAsset`
type buyingGraphSearchState struct {
	graph             *OrderBookGraph
	sourceAssetString string
	sourceAssetAmount xdr.Int64
	targetAssets      map[int32]bool
	paths             []Path
	includePools      bool
}

func (state *buyingGraphSearchState) totalAssets() int32 {
	return int32(len(state.graph.idToAssetString))
}

func (state *buyingGraphSearchState) isTerminalNode(currentAsset int32) bool {
	return state.targetAssets[currentAsset]
}

func (state *buyingGraphSearchState) includePath(currentAsset int32, currentAssetAmount xdr.Int64) bool {
	return state.targetAssets[currentAsset]
}

func (state *buyingGraphSearchState) betterPathAmount(currentAmount, alternativeAmount xdr.Int64) bool {
	return alternativeAmount > currentAmount
}

func (state *buyingGraphSearchState) appendToPaths(
	path []int32,
	currentAsset int32,
	currentAssetAmount xdr.Int64,
) {
	if len(path) > 2 {
		path = path[1 : len(path)-1]
	} else {
		path = []int32{}
	}

	state.paths = append(state.paths, Path{
		SourceAmount:      state.sourceAssetAmount,
		SourceAsset:       state.sourceAssetString,
		InteriorNodes:     assetIDsToAssetStrings(state.graph, path),
		DestinationAsset:  state.graph.idToAssetString[currentAsset],
		DestinationAmount: currentAssetAmount,
	})
}

func (state *buyingGraphSearchState) venues(currentAsset int32) edgeSet {
	return state.graph.venuesForBuyingAsset[currentAsset]
}

func (state *buyingGraphSearchState) consumeOffers(
	currentAssetAmount xdr.Int64,
	currentBestAmount xdr.Int64,
	offers []xdr.OfferEntry,
) (xdr.Int64, error) {
	nextAmount, err := consumeOffersForBuyingAsset(offers, currentAssetAmount)

	return max(nextAmount, currentBestAmount), err
}

func (state *buyingGraphSearchState) considerPools() bool {
	return state.includePools
}

func (state *buyingGraphSearchState) consumePool(
	pool liquidityPool,
	currentAsset int32,
	currentAssetAmount xdr.Int64,
) (xdr.Int64, error) {
	return makeTrade(pool, currentAsset, tradeTypeDeposit, currentAssetAmount)
}

func consumeOffersForSellingAsset(
	offers []xdr.OfferEntry,
	ignoreOffersFrom *xdr.AccountId,
	currentAssetAmount xdr.Int64,
	currentBestAmount xdr.Int64,
) (xdr.Int64, error) {
	if len(offers) == 0 {
		return 0, errEmptyOffers
	}

	if currentAssetAmount == 0 {
		return 0, errAssetAmountIsZero
	}

	totalConsumed := xdr.Int64(0)
	for i := 0; i < len(offers); i++ {
		if ignoreOffersFrom != nil && ignoreOffersFrom.Equals(offers[i].SellerId) {
			continue
		}

		buyingUnitsFromOffer, sellingUnitsFromOffer, err := price.ConvertToBuyingUnits(
			int64(offers[i].Amount),
			int64(currentAssetAmount),
			int64(offers[i].Price.N),
			int64(offers[i].Price.D),
		)
		if err == price.ErrOverflow {
			// skip paths which would result in overflow errors
			// but still continue the path finding search
			return -1, nil
		} else if err != nil {
			return -1, err
		}

		totalConsumed += xdr.Int64(buyingUnitsFromOffer)

		// For sell-state, we are aiming to *minimize* the amount of the source
		// assets we need to get to the destination, so if we exceed the best
		// amount, it's time to bail.
		//
		// FIXME: Evaluate if this can work, and if it's actually performant.
		// if totalConsumed >= currentBestAmount && currentBestAmount > 0 {
		// 	return currentBestAmount, nil
		// }

		currentAssetAmount -= xdr.Int64(sellingUnitsFromOffer)

		if currentAssetAmount == 0 {
			return totalConsumed, nil
		}
		if currentAssetAmount < 0 {
			return -1, errSoldTooMuch
		}
	}

	return -1, nil
}

func consumeOffersForBuyingAsset(
	offers []xdr.OfferEntry,
	currentAssetAmount xdr.Int64,
) (xdr.Int64, error) {
	if len(offers) == 0 {
		return 0, errEmptyOffers
	}

	if currentAssetAmount == 0 {
		return 0, errAssetAmountIsZero
	}

	totalConsumed := xdr.Int64(0)
	for i := 0; i < len(offers); i++ {
		n := int64(offers[i].Price.N)
		d := int64(offers[i].Price.D)

		// check if we can spend all of currentAssetAmount on the current offer
		// otherwise consume entire offer and move on to the next one
		amountSold, err := price.MulFractionRoundDown(int64(currentAssetAmount), d, n)
		if err == nil {
			if amountSold == 0 {
				// not enough of the buying asset to consume the offer
				return -1, nil
			}
			if amountSold < 0 {
				return -1, errSoldTooMuch
			}

			amountSoldXDR := xdr.Int64(amountSold)
			if amountSoldXDR <= offers[i].Amount {
				totalConsumed += amountSoldXDR
				return totalConsumed, nil
			}
		} else if err != price.ErrOverflow {
			return -1, err
		}

		buyingUnitsFromOffer, sellingUnitsFromOffer, err := price.ConvertToBuyingUnits(
			int64(offers[i].Amount),
			int64(offers[i].Amount),
			n,
			d,
		)
		if err == price.ErrOverflow {
			// skip paths which would result in overflow errors
			// but still continue the path finding search
			return -1, nil
		} else if err != nil {
			return -1, err
		}

		totalConsumed += xdr.Int64(sellingUnitsFromOffer)
		currentAssetAmount -= xdr.Int64(buyingUnitsFromOffer)

		if currentAssetAmount == 0 {
			return totalConsumed, nil
		}
		if currentAssetAmount < 0 {
			return -1, errSoldTooMuch
		}
	}

	return -1, nil
}

func processVenues(
	state searchState,
	currentAsset int32,
	currentAssetAmount xdr.Int64,
	venues Venues,
) (xdr.Int64, error) {
	if currentAssetAmount == 0 {
		return 0, errAssetAmountIsZero
	}

	// We evaluate the pool venue (if any) before offers, because pool exchange
	// rates can only be evaluated with an amount.
	poolAmount := xdr.Int64(0)
	if pool := venues.pool; state.considerPools() && pool.Body.ConstantProduct != nil {
		amount, err := state.consumePool(pool, currentAsset, currentAssetAmount)
		if err == nil {
			poolAmount = amount
		}
		// It's only a true error if the offers fail later, too
	}

	if poolAmount == 0 && len(venues.offers) == 0 {
		return -1, nil // not really an error
	}

	// This will return the pool amount if the LP performs better.
	nextAssetAmount, err := state.consumeOffers(
		currentAssetAmount, poolAmount, venues.offers)

	// Only error out the offers if the LP trade didn't happen.
	if err != nil && poolAmount == 0 {
		return 0, err
	}

	return nextAssetAmount, nil
}<|MERGE_RESOLUTION|>--- conflicted
+++ resolved
@@ -150,16 +150,9 @@
 		asset: sourceAsset,
 		prev:  nil,
 	}
-
-	updatePath := map[string]*pathNode{}
 	var pathNodeAllocator pathNodeSlabAllocator
 	for i := 0; i < maxPathLength; i++ {
-<<<<<<< HEAD
 		updatedAssets = updatedAssets[:0]
-=======
-		// Avoid allocating a new map in every iteration
-		updatePath = make(map[string]*pathNode, len(updatePath))
->>>>>>> 5db87df7
 
 		for currentAsset := int32(0); currentAsset < totalAssets; currentAsset++ {
 			currentAmount := bestAmount[currentAsset]
@@ -199,25 +192,13 @@
 					newEntry := updateAmount[nextAsset] == bestAmount[nextAsset]
 					updateAmount[nextAsset] = nextAssetAmount
 
-<<<<<<< HEAD
 					if newEntry {
-						updatePath[nextAsset] = &pathNode{
-							asset: nextAsset,
-							prev:  pathToCurrentAsset,
-						}
-						updatedAssets = append(updatedAssets, nextAsset)
+						pN := pathNodeAllocator.getPathNode()
+						pN.asset = nextAsset
+						pN.prev = pathToCurrentAsset
+						updatePath[nextAsset] = pN
 					} else {
 						updatePath[nextAsset].prev = pathToCurrentAsset
-=======
-					if pathToNext, ok := updatePath[nextAssetString]; ok {
-						pathToNext.prev = pathToCurrentAsset
-					} else {
-						pN := pathNodeAllocator.getPathNode()
-						pN.assetString = nextAssetString
-						pN.asset = nextAsset
-						pN.prev = pathToCurrentAsset
-						updatePath[nextAssetString] = pN
->>>>>>> 5db87df7
 					}
 
 					// We could avoid this step until the last iteration, but we would
