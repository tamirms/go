package orderbook

import (
	"context"
	"sort"
	"sync"

	"github.com/stellar/go/support/errors"
	"github.com/stellar/go/xdr"
)

var (
	errOfferNotPresent     = errors.New("offer is not present in the order book graph")
	errEmptyOffers         = errors.New("offers is empty")
	errAssetAmountIsZero   = errors.New("current asset amount is 0")
	errSoldTooMuch         = errors.New("sold more than current balance")
	errBatchAlreadyApplied = errors.New("cannot apply batched updates more than once")
	errUnexpectedLedger    = errors.New("cannot apply unexpected ledger")
)

type sortByType string

const (
	sortBySourceAsset      sortByType = "source"
	sortByDestinationAsset sortByType = "destination"
)

// trading pair represents two assets that can be exchanged if an order is fulfilled
type tradingPair struct {
	// buyingAsset corresponds to offer.Buying.String() from an xdr.OfferEntry
	buyingAsset int32
	// sellingAsset corresponds to offer.Selling.String() from an xdr.OfferEntry
	sellingAsset int32
}

// OBGraph is an interface for orderbook graphs
type OBGraph interface {
	AddOffers(offer ...xdr.OfferEntry)
	AddLiquidityPools(liquidityPool ...xdr.LiquidityPoolEntry)
	Apply(ledger uint32) error
	Discard()
	Offers() []xdr.OfferEntry
	LiquidityPools() []xdr.LiquidityPoolEntry
	RemoveOffer(xdr.Int64) OBGraph
	RemoveLiquidityPool(pool xdr.LiquidityPoolEntry) OBGraph
	Clear()
}

// OrderBookGraph is an in-memory graph representation of all the offers in the
// Stellar ledger.
type OrderBookGraph struct {
	assetStringToID map[string]int32
	idToAssetString []string
	vacantIDs       []int32

	// venuesForBuyingAsset maps an asset to all of its buying opportunities,
	// which may be offers (sorted by price) or a liquidity pools.
	venuesForBuyingAsset []edgeSet
	// venuesForSellingAsset maps an asset to all of its *selling* opportunities,
	// which may be offers (sorted by price) or a liquidity pools.
	venuesForSellingAsset []edgeSet
	// liquidityPools associates a particular asset pair (in "asset order", see
	// xdr.Asset.LessThan) with a liquidity pool.
	liquidityPools map[tradingPair]xdr.LiquidityPoolEntry
	// tradingPairForOffer maps an offer ID to the assets which are being
	// exchanged in the given offer. It's mostly used privately in order to
	// associate specific offers with their respective edges in the graph.
	tradingPairForOffer map[xdr.Int64]tradingPair

	// batchedUpdates is internal batch of updates to this graph. Users can
	// create multiple batches using `Batch()` method but sometimes only one
	// batch is enough.
	batchedUpdates *orderBookBatchedUpdates
	lock           sync.RWMutex
	// the orderbook graph is accurate up to lastLedger
	lastLedger uint32
}

var _ OBGraph = (*OrderBookGraph)(nil)

// NewOrderBookGraph constructs an empty OrderBookGraph
func NewOrderBookGraph() *OrderBookGraph {
	graph := &OrderBookGraph{}
	graph.Clear()
	return graph
}

// AddOffers will queue an operation to add the given offer(s) to the order book
// in the internal batch.
//
// You need to run Apply() to apply all enqueued operations.
func (graph *OrderBookGraph) AddOffers(offers ...xdr.OfferEntry) {
	for _, offer := range offers {
		graph.batchedUpdates.addOffer(offer)
	}
}

// AddLiquidityPools will queue an operation to add the given liquidity pool(s)
// to the order book graph in the internal batch.
//
// You need to run Apply() to apply all enqueued operations.
func (graph *OrderBookGraph) AddLiquidityPools(pools ...xdr.LiquidityPoolEntry) {
	for _, lp := range pools {
		graph.batchedUpdates.addLiquidityPool(lp)
	}
}

// RemoveOffer will queue an operation to remove the given offer from the order
// book in the internal batch.
//
// You need to run Apply() to apply all enqueued operations.
func (graph *OrderBookGraph) RemoveOffer(offerID xdr.Int64) OBGraph {
	graph.batchedUpdates.removeOffer(offerID)
	return graph
}

// RemoveLiquidityPool will queue an operation to remove any liquidity pool (if
// any) that matches the given pool, based exclusively on the pool ID.
//
// You need to run Apply() to apply all enqueued operations.
func (graph *OrderBookGraph) RemoveLiquidityPool(pool xdr.LiquidityPoolEntry) OBGraph {
	graph.batchedUpdates.removeLiquidityPool(pool)
	return graph
}

// Discard removes all operations which have been queued but not yet applied to the OrderBookGraph
func (graph *OrderBookGraph) Discard() {
	graph.batchedUpdates = graph.batch()
}

// Apply will attempt to apply all the updates in the internal batch to the order book.
// When Apply is successful, a new empty, instance of internal batch will be created.
func (graph *OrderBookGraph) Apply(ledger uint32) error {
	err := graph.batchedUpdates.apply(ledger)
	if err != nil {
		return err
	}
	graph.batchedUpdates = graph.batch()
	return nil
}

// Offers returns a list of offers contained in the order book
func (graph *OrderBookGraph) Offers() []xdr.OfferEntry {
	graph.lock.RLock()
	defer graph.lock.RUnlock()

	var offers []xdr.OfferEntry
	for _, edges := range graph.venuesForSellingAsset {
		for _, edge := range edges {
			offers = append(offers, edge.value.offers...)
		}
	}

	return offers
}

// LiquidityPools returns a list of unique liquidity pools contained in the
// order book graph
func (graph *OrderBookGraph) LiquidityPools() []xdr.LiquidityPoolEntry {
	graph.lock.RLock()
	defer graph.lock.RUnlock()

	pools := make([]xdr.LiquidityPoolEntry, 0, len(graph.liquidityPools))
	for _, pool := range graph.liquidityPools {
		pools = append(pools, pool)
	}

	return pools
}

// Clear removes all offers from the graph.
func (graph *OrderBookGraph) Clear() {
	graph.lock.Lock()
	defer graph.lock.Unlock()

	graph.assetStringToID = map[string]int32{}
	graph.idToAssetString = []string{}
	graph.vacantIDs = []int32{}
	graph.venuesForSellingAsset = []edgeSet{}
	graph.venuesForBuyingAsset = []edgeSet{}
	graph.tradingPairForOffer = map[xdr.Int64]tradingPair{}
	graph.liquidityPools = map[tradingPair]xdr.LiquidityPoolEntry{}
	graph.batchedUpdates = graph.batch()
	graph.lastLedger = 0
}

// Batch creates a new batch of order book updates which can be applied
// on this graph
func (graph *OrderBookGraph) batch() *orderBookBatchedUpdates {
	return &orderBookBatchedUpdates{
		operations: []orderBookOperation{},
		committed:  false,
		orderbook:  graph,
	}
}

func (graph *OrderBookGraph) getOrCreateAssetID(asset xdr.Asset) int32 {
	assetString := asset.String()
	id, ok := graph.assetStringToID[assetString]
	if ok {
		return id
	}
	if len(graph.vacantIDs) > 0 {
		id = graph.vacantIDs[len(graph.vacantIDs)-1]
		graph.vacantIDs = graph.vacantIDs[:len(graph.vacantIDs)-1]
		graph.idToAssetString[id] = assetString
	} else {
		id = int32(len(graph.idToAssetString))
		graph.idToAssetString = append(graph.idToAssetString, assetString)
		graph.venuesForBuyingAsset = append(graph.venuesForBuyingAsset, nil)
		graph.venuesForSellingAsset = append(graph.venuesForSellingAsset, nil)
	}

	graph.assetStringToID[assetString] = id
	return id
}

func (graph *OrderBookGraph) maybeDeleteAsset(asset int32) {
	buyingEdgesEmpty := len(graph.venuesForBuyingAsset[asset]) == 0
	sellingEdgesEmpty := len(graph.venuesForSellingAsset[asset]) == 0

	if buyingEdgesEmpty && sellingEdgesEmpty {
		graph.idToAssetString[asset] = ""
		graph.vacantIDs = append(graph.vacantIDs, asset)
	}
}

// addOffer inserts a given offer into the order book graph
func (graph *OrderBookGraph) addOffer(offer xdr.OfferEntry) error {
	// If necessary, replace any existing offer with a new one.
	if _, contains := graph.tradingPairForOffer[offer.OfferId]; contains {
		if err := graph.removeOffer(offer.OfferId); err != nil {
			return errors.Wrap(err, "could not update offer in order book graph")
		}
	}

	buying := graph.getOrCreateAssetID(offer.Buying)
	selling := graph.getOrCreateAssetID(offer.Selling)

	graph.tradingPairForOffer[offer.OfferId] = tradingPair{
		buyingAsset: buying, sellingAsset: selling,
	}

	graph.venuesForSellingAsset[selling] = graph.venuesForSellingAsset[selling].addOffer(buying, offer)
	graph.venuesForBuyingAsset[buying] = graph.venuesForBuyingAsset[buying].addOffer(selling, offer)

	return nil
}

// addPool sets the given pool as the venue for the given trading pair.
func (graph *OrderBookGraph) addPool(poolXDR xdr.LiquidityPoolEntry) {
	// Liquidity pools have no concept of a "buying" or "selling" asset,
	// so we create venues in both directions.
	aXDR, bXDR := getPoolAssets(poolXDR)
	assetA, assetB := graph.getOrCreateAssetID(aXDR), graph.getOrCreateAssetID(bXDR)
	pool := liquidityPool{
		LiquidityPoolEntry: poolXDR,
		assetA:             assetA,
		assetB:             assetB,
	}
	for _, table := range [][]edgeSet{
		graph.venuesForBuyingAsset,
		graph.venuesForSellingAsset,
	} {
		table[assetA] = table[assetA].addPool(assetB, pool)
		table[assetB] = table[assetB].addPool(assetA, pool)
	}
}

// removeOffer deletes a given offer from the order book graph
func (graph *OrderBookGraph) removeOffer(offerID xdr.Int64) error {
	pair, ok := graph.tradingPairForOffer[offerID]
	if !ok {
		return errOfferNotPresent
	}
	delete(graph.tradingPairForOffer, offerID)

	if set, ok := graph.venuesForSellingAsset[pair.sellingAsset].removeOffer(pair.buyingAsset, offerID); !ok {
		return errOfferNotPresent
	} else {
		graph.venuesForSellingAsset[pair.sellingAsset] = set
	}

	if set, ok := graph.venuesForBuyingAsset[pair.buyingAsset].removeOffer(pair.sellingAsset, offerID); !ok {
		return errOfferNotPresent
	} else {
		graph.venuesForBuyingAsset[pair.buyingAsset] = set
	}

	graph.maybeDeleteAsset(pair.buyingAsset)
	graph.maybeDeleteAsset(pair.sellingAsset)
	return nil
}

// removePool unsets the pool matching the given asset pair, if it exists.
func (graph *OrderBookGraph) removePool(poolXDR xdr.LiquidityPoolEntry) {
	aXDR, bXDR := getPoolAssets(poolXDR)
	assetA, assetB := graph.getOrCreateAssetID(aXDR), graph.getOrCreateAssetID(bXDR)

	for _, asset := range []int32{assetA, assetB} {
		otherAsset := assetB
		if asset == assetB {
			otherAsset = assetA
		}

		for _, table := range [][]edgeSet{
			graph.venuesForBuyingAsset,
			graph.venuesForSellingAsset,
		} {
			table[asset] = table[asset].removePool(otherAsset)
		}
	}

	delete(graph.liquidityPools, tradingPair{assetA, assetB})
	graph.maybeDeleteAsset(assetA)
	graph.maybeDeleteAsset(assetB)
}

// IsEmpty returns true if the orderbook graph is not populated
func (graph *OrderBookGraph) IsEmpty() bool {
	graph.lock.RLock()
	defer graph.lock.RUnlock()

	return len(graph.venuesForSellingAsset) == 0
}

// FindPaths returns a list of payment paths originating from a source account
// and ending with a given destinaton asset and amount.
func (graph *OrderBookGraph) FindPaths(
	ctx context.Context,
	maxPathLength int,
	destinationAsset xdr.Asset,
	destinationAmount xdr.Int64,
	sourceAccountID *xdr.AccountId,
	sourceAssets []xdr.Asset,
	sourceAssetBalances []xdr.Int64,
	validateSourceBalance bool,
	maxAssetsPerPath int,
	includePools bool,
) ([]Path, uint32, error) {
	destinationAssetString := destinationAsset.String()
	sourceAssetsMap := make(map[int32]xdr.Int64, len(sourceAssets))
	for i, sourceAsset := range sourceAssets {
		sourceAssetString := sourceAsset.String()
		sourceAssetsMap[graph.assetStringToID[sourceAssetString]] = sourceAssetBalances[i]
	}

	searchState := &sellingGraphSearchState{
		graph:                  graph,
		destinationAssetString: destinationAssetString,
		destinationAssetAmount: destinationAmount,
		ignoreOffersFrom:       sourceAccountID,
		targetAssets:           sourceAssetsMap,
		validateSourceBalance:  validateSourceBalance,
		paths:                  []Path{},
		includePools:           includePools,
	}
	graph.lock.RLock()
	err := search(
		ctx,
		searchState,
		maxPathLength,
		graph.assetStringToID[destinationAssetString],
		destinationAmount,
	)
	lastLedger := graph.lastLedger
	graph.lock.RUnlock()
	if err != nil {
		return nil, lastLedger, errors.Wrap(err, "could not determine paths")
	}

	paths, err := sortAndFilterPaths(
		searchState.paths,
		maxAssetsPerPath,
		sortBySourceAsset,
	)
	return paths, lastLedger, err
}

// FindFixedPaths returns a list of payment paths where the source and
// destination assets are fixed.
//
// All returned payment paths will start by spending `amountToSpend` of
// `sourceAsset` and will end with some positive balance of `destinationAsset`.
//
// `sourceAccountID` is optional, but if it's provided, then no offers created
// by `sourceAccountID` will be considered when evaluating payment paths.
func (graph *OrderBookGraph) FindFixedPaths(
	ctx context.Context,
	maxPathLength int,
	sourceAsset xdr.Asset,
	amountToSpend xdr.Int64,
	destinationAssets []xdr.Asset,
	maxAssetsPerPath int,
	includePools bool,
) ([]Path, uint32, error) {
<<<<<<< HEAD
	target := map[int32]bool{}
=======
	target := make(map[string]bool, len(destinationAssets))
>>>>>>> 5db87df7
	for _, destinationAsset := range destinationAssets {
		destinationAssetString := destinationAsset.String()
		target[graph.assetStringToID[destinationAssetString]] = true
	}

	searchState := &buyingGraphSearchState{
		graph:             graph,
		sourceAssetString: sourceAsset.String(),
		sourceAssetAmount: amountToSpend,
		targetAssets:      target,
		paths:             []Path{},
		includePools:      includePools,
	}
	graph.lock.RLock()
	err := search(
		ctx,
		searchState,
		maxPathLength,
		graph.assetStringToID[sourceAsset.String()],
		amountToSpend,
	)
	lastLedger := graph.lastLedger
	graph.lock.RUnlock()
	if err != nil {
		return nil, lastLedger, errors.Wrap(err, "could not determine paths")
	}

	sort.Slice(searchState.paths, func(i, j int) bool {
		return searchState.paths[i].DestinationAmount > searchState.paths[j].DestinationAmount
	})

	paths, err := sortAndFilterPaths(
		searchState.paths,
		maxAssetsPerPath,
		sortByDestinationAsset,
	)
	return paths, lastLedger, err
}

// compareSourceAsset will group payment paths by `SourceAsset`
// paths which spend less `SourceAmount` will appear earlier in the sorting
// if there are multiple paths which spend the same `SourceAmount` then shorter payment paths
// will be prioritized
func compareSourceAsset(allPaths []Path, i, j int) bool {
	if allPaths[i].SourceAsset == allPaths[j].SourceAsset {
		if allPaths[i].SourceAmount == allPaths[j].SourceAmount {
			return len(allPaths[i].InteriorNodes) < len(allPaths[j].InteriorNodes)
		}
		return allPaths[i].SourceAmount < allPaths[j].SourceAmount
	}
	return allPaths[i].SourceAsset < allPaths[j].SourceAsset
}

// compareDestinationAsset will group payment paths by `DestinationAsset`. Paths
// which deliver a higher `DestinationAmount` will appear earlier in the
// sorting. If there are multiple paths which deliver the same
// `DestinationAmount`, then shorter payment paths will be prioritized.
func compareDestinationAsset(allPaths []Path, i, j int) bool {
	if allPaths[i].DestinationAsset == allPaths[j].DestinationAsset {
		if allPaths[i].DestinationAmount == allPaths[j].DestinationAmount {
			return len(allPaths[i].InteriorNodes) < len(allPaths[j].InteriorNodes)
		}
		return allPaths[i].DestinationAmount > allPaths[j].DestinationAmount
	}
	return allPaths[i].DestinationAsset < allPaths[j].DestinationAsset
}

func sourceAssetEquals(p, otherPath Path) bool {
	return p.SourceAsset == otherPath.SourceAsset
}

func destinationAssetEquals(p, otherPath Path) bool {
	return p.DestinationAsset == otherPath.DestinationAsset
}

// sortAndFilterPaths sorts the given list of paths using `comparePaths`
// also, we limit the number of paths with the same asset to `maxPathsPerAsset`
func sortAndFilterPaths(
	allPaths []Path,
	maxPathsPerAsset int,
	sortType sortByType,
) ([]Path, error) {
	var comparePaths func([]Path, int, int) bool
	var assetsEqual func(Path, Path) bool

	switch sortType {
	case sortBySourceAsset:
		comparePaths = compareSourceAsset
		assetsEqual = sourceAssetEquals
	case sortByDestinationAsset:
		comparePaths = compareDestinationAsset
		assetsEqual = destinationAssetEquals
	default:
		return nil, errors.New("invalid sort by type")
	}

	sort.Slice(allPaths, func(i, j int) bool {
		return comparePaths(allPaths, i, j)
	})

	filtered := []Path{}
	countForAsset := 0
	for _, entry := range allPaths {
		if len(filtered) == 0 || !assetsEqual(filtered[len(filtered)-1], entry) {
			countForAsset = 1
			filtered = append(filtered, entry)
		} else if countForAsset < maxPathsPerAsset {
			countForAsset++
			filtered = append(filtered, entry)
		}
	}

	return filtered, nil
}<|MERGE_RESOLUTION|>--- conflicted
+++ resolved
@@ -394,11 +394,7 @@
 	maxAssetsPerPath int,
 	includePools bool,
 ) ([]Path, uint32, error) {
-<<<<<<< HEAD
-	target := map[int32]bool{}
-=======
-	target := make(map[string]bool, len(destinationAssets))
->>>>>>> 5db87df7
+	target := make(map[int32]bool, len(destinationAssets))
 	for _, destinationAsset := range destinationAssets {
 		destinationAssetString := destinationAsset.String()
 		target[graph.assetStringToID[destinationAssetString]] = true
