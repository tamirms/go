--- conflicted
+++ resolved
@@ -329,10 +329,7 @@
 		searchState,
 		maxPathLength,
 		[]xdr.Asset{},
-<<<<<<< HEAD
-=======
 		[]string{},
->>>>>>> 2be7469f
 		len(sourceAssets),
 		destinationAssetString,
 		destinationAsset,
@@ -384,10 +381,7 @@
 		searchState,
 		maxPathLength,
 		[]xdr.Asset{},
-<<<<<<< HEAD
-=======
 		[]string{},
->>>>>>> 2be7469f
 		len(destinationAssets),
 		sourceAsset.String(),
 		sourceAsset,
