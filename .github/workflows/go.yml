name: Go

on:
  push:
    branches: [master]
  pull_request:

jobs:
  complete:
    if: always()
    needs: [check, build, test]
    runs-on: ubuntu-22.04
    steps:
    - if: contains(needs.*.result, 'failure') || contains(needs.*.result, 'cancelled')
      run: exit 1

  check:
    strategy:
      matrix:
        os: [ubuntu-22.04]
        go: ["1.21"]
    runs-on: ${{ matrix.os }}
    steps:
    - uses: actions/checkout@v3
      with:
        # For pull requests, build and test the PR head not a merge of the PR with the destination.
        ref: ${{ github.event.pull_request.head.sha || github.ref }}
    - uses: ./.github/actions/setup-go
      with:
        go-version: ${{ matrix.go }}
    - run: ./gomod.sh
    - run: ./gofmt.sh
    - run: ./gogenerate.sh
    - run: ./govet.sh
    - run: ./staticcheck.sh

  build:
    strategy:
      matrix:
        os: [ubuntu-22.04]
        go: ["1.20", "1.21"]
    runs-on: ${{ matrix.os }}
    steps:
    - uses: actions/checkout@v3
      with:
        # For pull requests, build and test the PR head not a merge of the PR with the destination.
        ref: ${{ github.event.pull_request.head.sha || github.ref }}
    - uses: ./.github/actions/setup-go
      with:
        go-version: ${{ matrix.go }}
    - run: go build ./...
    - name: Build binaries
      run: go run ./support/scripts/build_release_artifacts/main.go

  test:
    strategy:
      matrix:
        os: [ubuntu-22.04]
        go: ["1.19", "1.20"]
<<<<<<< HEAD
        pg: [10]
=======
        pg: [12]
>>>>>>> 46c3c6d8
    runs-on: ${{ matrix.os }}
    services:
      postgres:
        image: postgres:${{ matrix.pg }}
        env:
          POSTGRES_USER: postgres
          POSTGRES_DB: postgres
          POSTGRES_PASSWORD: postgres
        options: >-
          --health-cmd pg_isready
          --health-interval 10s
          --health-timeout 5s
          --health-retries 5
        ports:
        - 5432:5432
      redis:
        image: redis
        options: >-
          --health-cmd "redis-cli ping"
          --health-interval 10s
          --health-timeout 5s
          --health-retries 5
        ports:
        - 6379:6379
    env:
      PGHOST: localhost
      PGPORT: 5432
      PGUSER: postgres
      PGPASSWORD: postgres
      PGDATABASE: postgres
      REDIS_HOST: localhost
      REDIS_PORT: 6379
    steps:
    - uses: actions/checkout@v3
      with:
        # For pull requests, build and test the PR head not a merge of the PR with the destination.
        ref: ${{ github.event.pull_request.head.sha || github.ref }}
        # We need to full history for git-restore-mtime to know what modification dates to use.
        # Otherwise, the Go test cache will fail (due to the modification time of fixtures changing).
        fetch-depth: '0'
    - uses: ./.github/actions/setup-go
      with:
        go-version: ${{ matrix.go }}
    - run: go test -race -cover ./...<|MERGE_RESOLUTION|>--- conflicted
+++ resolved
@@ -57,11 +57,7 @@
       matrix:
         os: [ubuntu-22.04]
         go: ["1.19", "1.20"]
-<<<<<<< HEAD
-        pg: [10]
-=======
         pg: [12]
->>>>>>> 46c3c6d8
     runs-on: ${{ matrix.os }}
     services:
       postgres:
