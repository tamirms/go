--- conflicted
+++ resolved
@@ -12,11 +12,7 @@
 |------------------------------|--------|------------------------------------------------------------------------------------------------------------------------------|
 | id                           | string | The id is a unique identifier for this ledger.                                                                               |
 | paging_token                 | number | A [paging token](./page.md) suitable for use as a `cursor` parameter.                                                        |
-<<<<<<< HEAD
-| hash                         | string | A hex-encoded SHA-256 hash of the ledger's [XDR](../xdr.md)-encoded form.                                           |
-=======
 | hash                         | string | A hex-encoded, lowercase SHA-256 hash of the ledger's [XDR](../../learn/xdr.md)-encoded form.                                           |
->>>>>>> 2f93e52e
 | prev_hash                    | string | The hash of the ledger that chronologically came before this one.                                                            |
 | sequence                     | number | Sequence number of this ledger, suitable for use as the as the :id parameter for url templates that require a ledger number. |
 | successful_transaction_count | number | The number of successful transactions in this ledger.                                                                        |
@@ -81,19 +77,19 @@
   "protocol_version": 8,
   "header_xdr": "...",
   "base_fee_in_stroops": 100,
-  "base_reserve_in_stroops": 100000000
+  "base_reserve_in_stroops": 100000000,
 }
 ```
 
 ## Endpoints
 | Resource                | Type       | Resource URI Template              |
 |-------------------------|------------|------------------------------------|
-| [All ledgers](../endpoints/ledgers-all.md)         | Collection | `/ledgers`                         |
-| [Single Ledger](../endpoints/ledgers-single.md)       | Single     | `/ledgers/:id`                     |
-| [Ledger Transactions](../endpoints/transactions-for-ledger.md) | Collection | `/ledgers/:ledger_id/transactions` |
-| [Ledger Operations](../endpoints/operations-for-ledger.md)   | Collection | `/ledgers/:ledger_id/operations`   |
-| [Ledger Payments](../endpoints/payments-for-ledger.md)     | Collection | `/ledgers/:ledger_id/payments`     |
-| [Ledger Effects](../endpoints/effects-for-ledger.md)      | Collection | `/ledgers/:ledger_id/effects`      |
+| [All ledgers](../ledgers-all.md)         | Collection | `/ledgers`                         |
+| [Single Ledger](../ledgers-single.md)       | Single     | `/ledgers/:id`                     |
+| [Ledger Transactions](../transactions-for-ledger.md) | Collection | `/ledgers/:ledger_id/transactions` |
+| [Ledger Operations](../operations-for-ledger.md)   | Collection | `/ledgers/:ledger_id/operations`   |
+| [Ledger Payments](../payments-for-ledger.md)     | Collection | `/ledgers/:ledger_id/payments`     |
+| [Ledger Effects](../effects-for-ledger.md)      | Collection | `/ledgers/:ledger_id/effects`      |
 
 
 
