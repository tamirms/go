--- conflicted
+++ resolved
@@ -15,11 +15,7 @@
 | id                      | string                   | The canonical id of this transaction, suitable for use as the :id parameter for url templates that require a transaction's ID. |
 | paging_token            | string                   | A [paging token](./page.md) suitable for use as the `cursor` parameter to transaction collection resources.                    |
 | successful              | bool                     | Indicates if transaction was successful or not.                                                                                |
-<<<<<<< HEAD
-| hash                    | string                   | A hex-encoded SHA-256 hash of the transaction's [XDR](../xdr.md)-encoded form.                                        |
-=======
 | hash                    | string                   | A hex-encoded, lowercase SHA-256 hash of the transaction's [XDR](../../learn/xdr.md)-encoded form.                             |
->>>>>>> 2f93e52e
 | ledger                  | number                   | Sequence number of the ledger in which this transaction was applied.                                                           |
 | created_at              | ISO8601 string           |                                                                                                                                |
 | fee_account             | string                   | The account which paid for the transaction fees                                                                                |
@@ -45,10 +41,10 @@
 | rel        | Example                                                                                                                                              | Description                                                                                |
 |------------|------------------------------------------------------------------------------------------------------------------------------------------------------|--------------------------------------------------------------------------------------------|
 | self       | `https://horizon-testnet.stellar.org/transactions/cb9a25394acb6fe0d1d9bdea5afc01cafe2c6fde59a96ddceb2564a65780a81f`                                  |                                                                                            |
-| account    | `https://horizon-testnet.stellar.org/accounts/GCDLRUXOD6KA53G5ILL435TZAISNLPS4EKIHSOVY3MVD3DVJ333NO4DT`                                              | The source [account](../endpoints/accounts-single.md) for this transaction.                          |
-| ledger     | `https://horizon-testnet.stellar.org/ledgers/2352988`                                                                                                | The [ledger](../endpoints/ledgers-single.md) in which this transaction was applied.                  |
-| operations | `https://horizon-testnet.stellar.org/transactions/cb9a25394acb6fe0d1d9bdea5afc01cafe2c6fde59a96ddceb2564a65780a81f/operations{?cursor,limit,order}"` | [Operations](../endpoints/operations-for-transaction.md) included in this transaction.               |
-| effects    | `https://horizon-testnet.stellar.org/transactions/cb9a25394acb6fe0d1d9bdea5afc01cafe2c6fde59a96ddceb2564a65780a81f/effects{?cursor,limit,order}"`    | [Effects](../endpoints/effects-for-transaction.md) which resulted by operations in this transaction. |
+| account    | `https://horizon-testnet.stellar.org/accounts/GCDLRUXOD6KA53G5ILL435TZAISNLPS4EKIHSOVY3MVD3DVJ333NO4DT`                                              | The source [account](../accounts-single.md) for this transaction.                          |
+| ledger     | `https://horizon-testnet.stellar.org/ledgers/2352988`                                                                                                | The [ledger](../ledgers-single.md) in which this transaction was applied.                  |
+| operations | `https://horizon-testnet.stellar.org/transactions/cb9a25394acb6fe0d1d9bdea5afc01cafe2c6fde59a96ddceb2564a65780a81f/operations{?cursor,limit,order}"` | [Operations](../operations-for-transaction.md) included in this transaction.               |
+| effects    | `https://horizon-testnet.stellar.org/transactions/cb9a25394acb6fe0d1d9bdea5afc01cafe2c6fde59a96ddceb2564a65780a81f/effects{?cursor,limit,order}"`    | [Effects](../effects-for-transaction.md) which resulted by operations in this transaction. |
 | precedes   | `https://horizon-testnet.stellar.org/transactions?order=asc&cursor=10106006507900928`                                                                | A collection of transactions that occur after this transaction.                            |
 | succeeds   | `https://horizon-testnet.stellar.org/transactions?order=desc&cursor=10106006507900928`                                                               | A collection of transactions that occur before this transaction.                           |
 
@@ -110,12 +106,12 @@
 
 | Resource                                               | Type       | Resource URI Template                |
 |--------------------------------------------------------|------------|--------------------------------------|
-| [All Transactions](../endpoints/transactions-all.md)             | Collection | `/transactions` (`GET`)              |
-| [Post Transaction](../endpoints/transactions-create.md)          | Action     | `/transactions`  (`POST`)            |
-| [Transaction Details](../endpoints/transactions-single.md)       | Single     | `/transactions/:id`                  |
-| [Account Transactions](../endpoints/transactions-for-account.md) | Collection | `/accounts/:account_id/transactions` |
-| [Ledger Transactions](../endpoints/transactions-for-ledger.md)   | Collection | `/ledgers/:ledger_id/transactions`   |
+| [All Transactions](../transactions-all.md)             | Collection | `/transactions` (`GET`)              |
+| [Post Transaction](../transactions-create.md)          | Action     | `/transactions`  (`POST`)            |
+| [Transaction Details](../transactions-single.md)       | Single     | `/transactions/:id`                  |
+| [Account Transactions](../transactions-for-account.md) | Collection | `/accounts/:account_id/transactions` |
+| [Ledger Transactions](../transactions-for-ledger.md)   | Collection | `/ledgers/:ledger_id/transactions`   |
 
 
 ## Submitting transactions
-To submit a new transaction to Stellar network, it must first be built and signed locally. Then you can submit a hex representation of your transaction’s [XDR](../xdr.md) to the `/transactions` endpoint. Read more about submitting transactions in [Post Transaction](../endpoints/transactions-create.md) doc.+To submit a new transaction to Stellar network, it must first be built and signed locally. Then you can submit a hex representation of your transaction’s [XDR](../../learn/xdr.md) to the `/transactions` endpoint. Read more about submitting transactions in [Post Transaction](../transactions-create.md) doc.