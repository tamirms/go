package ingest

import (
	"encoding/json"
	"fmt"
	"time"

	"math"

	sq "github.com/Masterminds/squirrel"
	"github.com/guregu/null"
	"github.com/stellar/go/services/horizon/internal/db2/core"
	"github.com/stellar/go/services/horizon/internal/db2/history"
	"github.com/stellar/go/services/horizon/internal/db2/sqx"
	"github.com/stellar/go/support/errors"
	"github.com/stellar/go/xdr"
)

// ClearAll clears the entire history database
func (ingest *Ingestion) ClearAll() error {
	return ingest.Clear(0, math.MaxInt64)
}

// Clear removes a range of data from the history database, exclusive of the end
// id provided.
func (ingest *Ingestion) Clear(start int64, end int64) error {
	clear := ingest.DB.DeleteRange

	err := clear(start, end, "history_effects", "history_operation_id")
	if err != nil {
		return err
	}
	err = clear(start, end, "history_operation_participants", "history_operation_id")
	if err != nil {
		return err
	}
	err = clear(start, end, "history_operations", "id")
	if err != nil {
		return err
	}
	err = clear(start, end, "history_transaction_participants", "history_transaction_id")
	if err != nil {
		return err
	}
	err = clear(start, end, "history_transactions", "id")
	if err != nil {
		return err
	}
	err = clear(start, end, "history_ledgers", "id")
	if err != nil {
		return err
	}
	err = clear(start, end, "history_trades", "history_operation_id")
	if err != nil {
		return err
	}
	err = clear(start, end, "asset_stats", "id")
	if err != nil {
		return err
	}

	return nil
}

// Close finishes the current transaction and finishes this ingestion.
func (ingest *Ingestion) Close() error {
	return ingest.commit()
}

// Effect adds a new row into the `history_effects` table.
func (ingest *Ingestion) Effect(aid int64, opid int64, order int, typ history.EffectType, details interface{}) error {
	djson, err := json.Marshal(details)
	if err != nil {
		return err
	}

	sql := ingest.effects.Values(aid, opid, order, typ, djson)

	_, err = ingest.DB.Exec(sql)
	if err != nil {
		return err
	}

	return nil
}

// Flush writes the currently buffered rows to the db, and if successful
// starts a new transaction.
func (ingest *Ingestion) Flush() error {
	err := ingest.commit()
	if err != nil {
		return err
	}

	return ingest.Start()
}

// Ledger adds a ledger to the current ingestion
func (ingest *Ingestion) Ledger(
	id int64,
	header *core.LedgerHeader,
	txs int,
	ops int,
) error {

	sql := ingest.ledgers.Values(
		CurrentVersion,
		id,
		header.Sequence,
		header.LedgerHash,
		null.NewString(header.PrevHash, header.Sequence > 1),
		header.Data.TotalCoins,
		header.Data.FeePool,
		header.Data.BaseFee,
		header.Data.BaseReserve,
		header.Data.MaxTxSetSize,
		time.Unix(header.CloseTime, 0).UTC(),
		time.Now().UTC(),
		time.Now().UTC(),
		txs,
		ops,
		header.Data.LedgerVersion,
	)

	_, err := ingest.DB.Exec(sql)
	if err != nil {
		return err
	}

	return nil
}

// Operation ingests the provided operation data into a new row in the
// `history_operations` table
func (ingest *Ingestion) Operation(
	id int64,
	txid int64,
	order int32,
	source xdr.AccountId,
	typ xdr.OperationType,
	details map[string]interface{},

) error {
	djson, err := json.Marshal(details)
	if err != nil {
		return err
	}

	sql := ingest.operations.Values(id, txid, order, source.Address(), typ, djson)
	_, err = ingest.DB.Exec(sql)
	if err != nil {
		return err
	}

	return nil
}

// OperationParticipants ingests the provided accounts `aids` as participants of
// operation with id `op`, creating a new row in the
// `history_operation_participants` table.
func (ingest *Ingestion) OperationParticipants(op int64, aids []xdr.AccountId) error {
	sql := ingest.operation_participants
	q := history.Q{Session: ingest.DB}

	for _, aid := range aids {
		haid, err := q.GetCreateAccountID(aid)
		if err != nil {
			return err
		}
		sql = sql.Values(op, haid)
	}

	_, err := ingest.DB.Exec(sql)
	if err != nil {
		return err
	}

	return nil
}

// Rollback aborts this ingestions transaction
func (ingest *Ingestion) Rollback() (err error) {
	err = ingest.DB.Rollback()
	return
}

// Start makes the ingestion reeady, initializing the insert builders and tx
func (ingest *Ingestion) Start() (err error) {
	err = ingest.DB.Begin()
	if err != nil {
		return
	}

	ingest.createInsertBuilders()

	return
}

// transactionInsertBuilder returns sql.InsertBuilder for a single transaction
func (ingest *Ingestion) transactionInsertBuilder(id int64, tx *core.Transaction, fee *core.TransactionFee) sq.InsertBuilder {
	// Enquote empty signatures
	signatures := tx.Base64Signatures()

	return ingest.transactions.Values(
		id,
		tx.TransactionHash,
		tx.LedgerSequence,
		tx.Index,
		tx.SourceAddress(),
		tx.Sequence(),
		tx.Fee(),
		len(tx.Envelope.Tx.Operations),
		tx.EnvelopeXDR(),
		tx.ResultXDR(),
		tx.ResultMetaXDR(),
		fee.ChangesXDR(),
		sqx.StringArray(signatures),
		ingest.formatTimeBounds(tx.Envelope.Tx.TimeBounds),
		tx.MemoType(),
		tx.Memo(),
		time.Now().UTC(),
		time.Now().UTC(),
	)
}

// Trade records a trade into the history_trades table
func (ingest *Ingestion) Trade(
	opid int64,
	order int32,
	buyer xdr.AccountId,
	trade xdr.ClaimOfferAtom,
	ledgerClosedAt int64,
) error {

	q := history.Q{Session: ingest.DB}

	sellerAccountId, err := q.GetCreateAccountID(trade.SellerId)
	if err != nil {
		return errors.Wrap(err, "failed to load seller account id")
	}

	buyerAccountId, err := q.GetCreateAccountID(buyer)
	if err != nil {
		return errors.Wrap(err, "failed to load buyer account id")
	}
<<<<<<< HEAD
	soldAssetId, err := ingest.GetOrInsertAssetID(trade.AssetSold)
=======
	soldAssetId, err := q.GetCreateAssetID(trade.AssetSold)
>>>>>>> 7f53481a
	if err != nil {
		return errors.Wrap(err, "failed to get sold asset id")
	}

<<<<<<< HEAD
	boughtAssetId, err := ingest.GetOrInsertAssetID(trade.AssetBought)
=======
	boughtAssetId, err := q.GetCreateAssetID(trade.AssetBought)
>>>>>>> 7f53481a
	if err != nil {
		return errors.Wrap(err, "failed to get bought asset id")
	}
	var baseAssetId, counterAssetId int64
	var baseAccountId, counterAccountId int64
	var baseAmount, counterAmount xdr.Int64

	//map seller and buyer to base and counter based on ordering of ids
	if soldAssetId < boughtAssetId {
		baseAccountId, baseAssetId, baseAmount, counterAccountId, counterAssetId, counterAmount =
			sellerAccountId, soldAssetId, trade.AmountSold, buyerAccountId, boughtAssetId, trade.AmountBought
	} else {
		baseAccountId, baseAssetId, baseAmount, counterAccountId, counterAssetId, counterAmount =
			buyerAccountId, boughtAssetId, trade.AmountBought, sellerAccountId, soldAssetId, trade.AmountSold
	}

	sql := ingest.trades.Values(
		opid,
		order,
		time.Unix(ledgerClosedAt, 0).UTC(),
		trade.OfferId,
		baseAccountId,
		baseAssetId,
		baseAmount,
		counterAccountId,
		counterAssetId,
		counterAmount,
		soldAssetId < boughtAssetId,
	)
	_, err = ingest.DB.Exec(sql)
	if err != nil {
		return errors.Wrap(err, "failed to exec sql")
	}

	return nil
}

// Transaction ingests the provided transaction data into a new row in the
// `history_transactions` table
func (ingest *Ingestion) Transaction(
	id int64,
	tx *core.Transaction,
	fee *core.TransactionFee,
) error {

	sql := ingest.transactionInsertBuilder(id, tx, fee)
	_, err := ingest.DB.Exec(sql)
	if err != nil {
		return err
	}

	return nil
}

// TransactionParticipants ingests the provided account ids as participants of
// transaction with id `tx`, creating a new row in the
// `history_transaction_participants` table.
func (ingest *Ingestion) TransactionParticipants(tx int64, aids []xdr.AccountId) error {
	sql := ingest.transaction_participants
	q := history.Q{Session: ingest.DB}

	for _, aid := range aids {
		haid, err := q.GetCreateAccountID(aid)
		if err != nil {
			return err
		}
		sql = sql.Values(tx, haid)
	}

	_, err := ingest.DB.Exec(sql)
	if err != nil {
		return err
	}

	return nil
}

func (ingest *Ingestion) createInsertBuilders() {
	ingest.ledgers = sq.Insert("history_ledgers").Columns(
		"importer_version",
		"id",
		"sequence",
		"ledger_hash",
		"previous_ledger_hash",
		"total_coins",
		"fee_pool",
		"base_fee",
		"base_reserve",
		"max_tx_set_size",
		"closed_at",
		"created_at",
		"updated_at",
		"transaction_count",
		"operation_count",
		"protocol_version",
	)

	ingest.accounts = sq.Insert("history_accounts").Columns(
		"address",
	)

	ingest.transactions = sq.Insert("history_transactions").Columns(
		"id",
		"transaction_hash",
		"ledger_sequence",
		"application_order",
		"account",
		"account_sequence",
		"fee_paid",
		"operation_count",
		"tx_envelope",
		"tx_result",
		"tx_meta",
		"tx_fee_meta",
		"signatures",
		"time_bounds",
		"memo_type",
		"memo",
		"created_at",
		"updated_at",
	)

	ingest.transaction_participants = sq.Insert("history_transaction_participants").Columns(
		"history_transaction_id",
		"history_account_id",
	)

	ingest.operations = sq.Insert("history_operations").Columns(
		"id",
		"transaction_id",
		"application_order",
		"source_account",
		"type",
		"details",
	)

	ingest.operation_participants = sq.Insert("history_operation_participants").Columns(
		"history_operation_id",
		"history_account_id",
	)

	ingest.effects = sq.Insert("history_effects").Columns(
		"history_account_id",
		"history_operation_id",
		"\"order\"",
		"type",
		"details",
	)

	ingest.trades = sq.Insert("history_trades").Columns(
		"history_operation_id",
		"\"order\"",
		"ledger_closed_at",
		"offer_id",
		"base_account_id",
		"base_asset_id",
		"base_amount",
		"counter_account_id",
		"counter_asset_id",
		"counter_amount",
		"base_is_seller",
	)

	ingest.assetStats = sq.Insert("asset_stats").Columns(
		"id",
		"amount",
		"num_accounts",
		"flags",
		"toml",
	)
}

func (ingest *Ingestion) commit() error {
	err := ingest.DB.Commit()
	if err != nil {
		return err
	}

	return nil
}

<<<<<<< HEAD
// Get account row id. If account is first seen, it will be inserted.
func (ingest *Ingestion) getParticipantID(
	aid xdr.AccountId,
) (result int64, err error) {

	q := history.Q{Session: ingest.DB}
	var existing history.Account
	err = q.AccountByAddress(&existing, aid.Address())

	if err != nil && !q.NoRows(err) {
		return
	}

	// already imported, return the found value
	if !q.NoRows(err) {
		result = existing.ID
		return
	}
	err = ingest.DB.GetRaw(
		&result,
		`INSERT INTO history_accounts (address) VALUES (?) RETURNING id`,
		aid.Address(),
	)
	if err != nil {
		return
	}

	return
}

// GetOrInsertAssetID gets asset row id. If asset is first seen, it will be inserted.
func (ingest *Ingestion) GetOrInsertAssetID(
	asset xdr.Asset,
) (result int64, err error) {

	q := history.Q{Session: ingest.DB}
	result, err = q.GetAssetID(asset)

	if err != nil && !q.NoRows(err) {
		return
	}

	// already imported, return the found value
	if !q.NoRows(err) {
		return result, nil
	}

	var (
		assetType   string
		assetCode   string
		assetIssuer string
	)

	err = asset.Extract(&assetType, &assetCode, &assetIssuer)
	if err != nil {
		return
	}

	err = ingest.DB.GetRaw(&result,
		`INSERT INTO history_assets (asset_type, asset_code, asset_issuer) VALUES (?,?,?) RETURNING id`,
		assetType, assetCode, assetIssuer)

	return
}

=======
>>>>>>> 7f53481a
func (ingest *Ingestion) formatTimeBounds(bounds *xdr.TimeBounds) interface{} {
	if bounds == nil {
		return nil
	}

	if bounds.MaxTime == 0 {
		return sq.Expr("?::int8range", fmt.Sprintf("[%d,]", bounds.MinTime))
	}

	return sq.Expr("?::int8range", fmt.Sprintf("[%d,%d]", bounds.MinTime, bounds.MaxTime))
}<|MERGE_RESOLUTION|>--- conflicted
+++ resolved
@@ -243,20 +243,12 @@
 	if err != nil {
 		return errors.Wrap(err, "failed to load buyer account id")
 	}
-<<<<<<< HEAD
-	soldAssetId, err := ingest.GetOrInsertAssetID(trade.AssetSold)
-=======
 	soldAssetId, err := q.GetCreateAssetID(trade.AssetSold)
->>>>>>> 7f53481a
 	if err != nil {
 		return errors.Wrap(err, "failed to get sold asset id")
 	}
 
-<<<<<<< HEAD
-	boughtAssetId, err := ingest.GetOrInsertAssetID(trade.AssetBought)
-=======
 	boughtAssetId, err := q.GetCreateAssetID(trade.AssetBought)
->>>>>>> 7f53481a
 	if err != nil {
 		return errors.Wrap(err, "failed to get bought asset id")
 	}
@@ -438,74 +430,6 @@
 	return nil
 }
 
-<<<<<<< HEAD
-// Get account row id. If account is first seen, it will be inserted.
-func (ingest *Ingestion) getParticipantID(
-	aid xdr.AccountId,
-) (result int64, err error) {
-
-	q := history.Q{Session: ingest.DB}
-	var existing history.Account
-	err = q.AccountByAddress(&existing, aid.Address())
-
-	if err != nil && !q.NoRows(err) {
-		return
-	}
-
-	// already imported, return the found value
-	if !q.NoRows(err) {
-		result = existing.ID
-		return
-	}
-	err = ingest.DB.GetRaw(
-		&result,
-		`INSERT INTO history_accounts (address) VALUES (?) RETURNING id`,
-		aid.Address(),
-	)
-	if err != nil {
-		return
-	}
-
-	return
-}
-
-// GetOrInsertAssetID gets asset row id. If asset is first seen, it will be inserted.
-func (ingest *Ingestion) GetOrInsertAssetID(
-	asset xdr.Asset,
-) (result int64, err error) {
-
-	q := history.Q{Session: ingest.DB}
-	result, err = q.GetAssetID(asset)
-
-	if err != nil && !q.NoRows(err) {
-		return
-	}
-
-	// already imported, return the found value
-	if !q.NoRows(err) {
-		return result, nil
-	}
-
-	var (
-		assetType   string
-		assetCode   string
-		assetIssuer string
-	)
-
-	err = asset.Extract(&assetType, &assetCode, &assetIssuer)
-	if err != nil {
-		return
-	}
-
-	err = ingest.DB.GetRaw(&result,
-		`INSERT INTO history_assets (asset_type, asset_code, asset_issuer) VALUES (?,?,?) RETURNING id`,
-		assetType, assetCode, assetIssuer)
-
-	return
-}
-
-=======
->>>>>>> 7f53481a
 func (ingest *Ingestion) formatTimeBounds(bounds *xdr.TimeBounds) interface{} {
 	if bounds == nil {
 		return nil
