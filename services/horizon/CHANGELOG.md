--- conflicted
+++ resolved
@@ -5,11 +5,8 @@
 
 ## Unreleased
 
-<<<<<<< HEAD
 * Improve parsing logic for captive core toml configuration ([3558](https://github.com/stellar/go/pull/3558)).
-=======
 * Refactor `ingest/ledgerbackend/LedgerBackend.GetLedger` method to always block, removing `ingest/ledgerbackend/LedgerBackend.GetLedgerBlocking`. Adds a first `context.Context` param to most `LedgerBackend` methods.
->>>>>>> 36f465cf
 
 ## v2.2.0
 
