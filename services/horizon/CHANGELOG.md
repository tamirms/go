# Changelog

All notable changes to this project will be documented in this
file. This project adheres to [Semantic Versioning](http://semver.org/).

## v2.6.1

**Upgrading to this version from <= v2.5.2 will trigger a state rebuild. During this process (which will take at least 10 minutes), Horizon will not ingest new ledgers.**

<<<<<<< HEAD
* Fix bug introduced in v2.6.0 ([#3737](https://github.com/stellar/go/pull/3737)), preventing usage of `horizon db migrate up/down/redo` commands. ([#3762](https://github.com/stellar/go/pull/3762))

## v2.6.0

**Upgrading to this version from <= v2.5.2 will trigger a state rebuild. During this process (which will take at least 10 minutes), Horizon will not ingest new ledgers.**

* Precompute trade aggregations during ingestion to improve performance. Will rebuild the aggregations as part of the database migrations. ([3641](https://github.com/stellar/go/pull/3641) & [3760](https://github.com/stellar/go/pull/3760)).
* Require `COUNT` param when running `horizon db migrate down COUNT` to prevent accidentally running all downwards migrations. Add `horizon db migrate status` command. ([#3737](https://github.com/stellar/go/pull/3737))
=======
### New features
* Add `horizon db migrate status` command ([#3737](https://github.com/stellar/go/pull/3737)).
* Add a feature flag `--captive-core-reuse-storage-path`/`CAPTIVE_CORE_REUSE_STORAGE_PATH` that will reuse Captive Core's storage path for bucket files when applicable for better performance ([3750](https://github.com/stellar/go/pull/3750)).

### Improvements
>>>>>>> 9485f89b
* Fix a bug in `fee_account_muxed` and `fee_account_muxed_id` fields (the fields were incorrectly populated with the source account details). ([3735](https://github.com/stellar/go/pull/3735))
* Require `COUNT` param when running `horizon db migrate down COUNT` to prevent accidentally running all downwards migrations ([#3737](https://github.com/stellar/go/pull/3737)).
* Validate ledger range when calling `horizon db reingest range` so that we respond with an error when attempting to ingest ledgers which are not available in the history archives. ([3738](https://github.com/stellar/go/pull/3738))
* Improve performance of transaction submission. ([3563](https://github.com/stellar/go/pull/3563))


## v2.5.2

**Upgrading to this version from <= v2.1.1 will trigger a state rebuild. During this process (which can take up to 20 minutes), Horizon will not ingest new ledgers.**

* Fix a bug in the method unmarshaling payment operation details. ([#3722](https://github.com/stellar/go/pull/3722))

## v2.5.1

**Upgrading to this version from <= v2.1.1 will trigger a state rebuild. During this process (which can take up to 20 minutes), Horizon will not ingest new ledgers.**

* Fix for Stellar-Core 17.1.0 bug that can potentially corrupt Captive-Core storage dir.
* All muxed ID fields are now represented as strings. This is to support JS that may not handle uint64 values in JSON responses properly.

## v2.5.0

**Upgrading to this version from <= v2.1.1 will trigger a state rebuild. During this process (which can take up to 20 minutes), Horizon will not ingest new ledgers.**

* Add new command `horizon db detect-gaps`, which detects ingestion gaps in the database. The command prints out the `db reingest` commands to run in order to fill the gaps found ([3672](https://github.com/stellar/go/pull/3672)). 
* Performance improvement: Captive Core now reuses bucket files whenever it finds existing ones in the corresponding `--captive-core-storage-path` (introduced in [v2.1.0](#v2.1.0) rather than generating a one-time temporary sub-directory ([3670](https://github.com/stellar/go/pull/3670)). **This feature requires Stellar-Core version 17.1 or later.**
* Horizon now monitors the Stellar Core binary on disk (pointed to by `--stellar-core-binary-path`/`STELLAR_CORE_BINARY_PATH`) and restarts its Captive Core subprocess if it detects changes (i.e a more recent file timestamp for the Stellar Core binary) ([3687](https://github.com/stellar/go/pull/3687)).
* `POST /transactions` return `503 Service Unavailable` instead of `504 Gateway Timeout` if connected Stellar-Core is out of sync ([3653](https://github.com/stellar/go/pull/3653)).
* Add protocol version metrics: `horizon_ingest_max_supported_protocol_version`, `horizon_ingest_captive_stellar_core_supported_protocol_version`, `horizon_stellar_core_supported_protocol_version` ([3634](https://github.com/stellar/go/pull/3634)).
* Fixed crash in `horizon ingest verify-range` command ([3682](https://github.com/stellar/go/pull/3682)).
* Handle replica conflict errors gracefully ([3674](https://github.com/stellar/go/pull/3674)).
* Fix data race in request parameters handling ([3690](https://github.com/stellar/go/pull/3690)).
* Fix bug where the configuration for `CAPTIVE_CORE_LOG_PATH`, `CAPTIVE_CORE_PEER_PORT`, and `CAPTIVE_CORE_HTTP_PORT` were ignored if they were configured via environment variables instead of command line arguments. ([3702](https://github.com/stellar/go/pull/3702)).
* Error when setting `BUCKET_DIR_PATH` through `--captive-core-config-path` ([3707](https://github.com/stellar/go/pull/3707)).

## v2.4.1

**Upgrading to this version from <= v2.1.1 will trigger a state rebuild. During this process (which can take up to 20 minutes), Horizon will not ingest new ledgers.**

### Bug Fixes
* Fix bug in `horizon db reingest range` command, which would throw a duplicate entry conflict error from the DB. ([3661](https://github.com/stellar/go/pull/3661)).
* Fix bug in DB metrics preventing Horizon from starting when read-only replica middleware is enabled. ([3668](https://github.com/stellar/go/pull/3668)).
* Fix bug in the value of `route` in the logs for rate-limited requests (previously it was set to `undefined`). ([3658](https://github.com/stellar/go/pull/3658)).

## v2.4.0

**Upgrading to this version from <= v2.1.1 will trigger a state rebuild. During this process (which can take up to 20 minutes), Horizon will not ingest new ledgers.**

### DB State Migration

* This release comes with a small DB schema change (new multiplexed-account-related columns are incorporated). It should not take more than five minutes to run due to new columns being NULL-able. 

### Deprecations

* Deprecate `--captive-core-config-append-path` in favor of `--captive-core-config-path`. The difference between the two flags is that `--captive-core-config-path` will validate the configuration file to reject any fields which are not supported by captive core ([3629](https://github.com/stellar/go/pull/3629)).

### New features 

* Add more in-depth Prometheus metrics (count & duration) for db queries. ([3597](https://github.com/stellar/go/pull/3597), [3605](https://github.com/stellar/go/pull/3605))

* HTTP request logs will now print the Origin header if Referer is not set. ([3599](https://github.com/stellar/go/pull/3599))

* Add Multiplexed Account details to API responses (additional `_muxed` and `_muxed_id` optional fields following what's described in [SEP 23](https://github.com/stellar/stellar-protocol/blob/master/ecosystem/sep-0023.md#horizon-api-changes)):
  * Transactions: `account_muxed`, `account_muxed_id`, `fee_account` and `fee_account_muxed`.
  * Operations: `source_account_muxed`, `source_account_muxed_id` and additional fields depending on the operation (e.g. `from_muxed`, `from_muxed_id`, `to_muxed` and `to_muxed_id` for Payment operations)
  * Effects: `account_muxed`, `account_muxed_id` and additional fields depending on the effect (e.g. `seller_muxed` and `seller_muxed_id`  for the Trade effect).

### Code Changes

* Fix bug in `horizon db reingest range` command which required the `--ingest` flag to be set ([3625](https://github.com/stellar/go/pull/3625)).

* Fix bug in causing database connections to be closed when the HTTP request was cancelled. ([3630](https://github.com/stellar/go/pull/3630))

## v2.3.0

**Upgrading to this version from <= v2.1.1 will trigger a state rebuild. During this process (which can take up to 20 minutes), Horizon will not ingest new ledgers.**

### New features
* Introduces a flag (`--ro-database-url` / `RO_DATABASE_URL`) which allows setting a connection to a read-replica database. This flag makes Horizon take into account data propagation lag to the replica instance, adding retries if the data is out of sync ([3574](https://github.com/stellar/go/pull/3574)).

### Code changes
* Improved test suite coverage and stability ([3560](https://github.com/stellar/go/pull/3560), [3562](https://github.com/stellar/go/pull/3562), [3551](https://github.com/stellar/go/pull/3551), and [3547](https://github.com/stellar/go/pull/3547)).

* Improved session handling and timeouts ([3576](https://github.com/stellar/go/pull/3576), [3545](https://github.com/stellar/go/pull/3545), and [3567](https://github.com/stellar/go/pull/3567)).

* Improved stability of Captive Core's configuration options. Specifically, it will now prefer either the command-line parameter (e.g. `--captive-core-peer-port` or its env-var equivalent) or the user-supplied append file (`--captive-core-append-path`) over Horizon's internal defaults. However, if a value is set in *both* the append file and at the command-line, an error will be thrown unless both values are equal ([3558](https://github.com/stellar/go/pull/3558)).


## v2.2.0

**Upgrading to this version will trigger state rebuild. During this process (which can take up to 20 minutes) it will not ingest new ledgers.**

* Add `num_claimable_balances` and `claimable_balances_amount` fields to asset stat summaries at `/assets` ([3502](https://github.com/stellar/go/pull/3502)).
* Improve ingestion reliability when running multiple Horizon ingestion instances ([3518](https://github.com/stellar/go/pull/3518)).

## v2.1.1

* When ingesting a backlog of ledgers, Horizon sometimes consumes ledgers faster than the rate at which Captive Core emits them. Previously this scenario caused failures in the ingestion system. That is now fixed in ([3531](https://github.com/stellar/go/pull/3531)).

## v2.1.0

### DB State Migration

* This release comes with an internal DB represenatation change: the `claimable_balances` table now represents the claimable balance identifiers as an hexadecimal string (as opposed to base64).

**The migration will be performed by the ingestion system (through a state rebuild) and, thus, if some of your Horizon nodes are not ingestors (i.e. no `--ingestion` flag enabled) you may experience 500s in the `GET /claimable_balances/` requests until an ingestion node is upgraded. Also, it's worth noting that the rebuild process will take several minutes and no new ledgers will be ingested until the rebuild is finished.**

### Breaking changes

* Add a flag `--captive-core-storage-path`/`CAPTIVE_CORE_STORAGE_PATH` that allows users to control the storage location for Captive Core bucket data ([3479](https://github.com/stellar/go/pull/3479)).
  - Previously, Horizon created a directory in `/tmp` to store Captive Core bucket data. Now, if the captive core storage path flag is not set, Horizon will default to using the current working directory.
* Add a flag `--captive-core-log-path`/`CAPTIVE_CORE_LOG_PATH` that allows users to control the location of the logs emitted by Captive Core ([3472](https://github.com/stellar/go/pull/3472)). If you have a `LOG_FILE_PATH` entry in your Captive Core toml file remove that entry and use the horizon flag instead.
* `--stellar-core-db-url` / `STELLAR_CORE_DATABASE_URL` should only be configured if Horizon ingestion is enabled otherwise Horizon will not start ([3477](https://github.com/stellar/go/pull/3477)).

### New features

* Add an endpoint which determines if Horizon is healthy enough to receive traffic ([3435](https://github.com/stellar/go/pull/3435)).
* Sanitize route regular expressions for Prometheus metrics ([3459](https://github.com/stellar/go/pull/3459)).
* Add asset stat summaries per trust-line flag category ([3454](https://github.com/stellar/go/pull/3454)).
  - The `amount`, and `num_accounts` fields in `/assets` endpoint are deprecated. Fields will be removed in Horizon 3.0. You can find the same data under `balances.authorized`, and `accounts.authorized`, respectively.
* Add a flag `--captive-core-peer-port`/`CAPTIVE_CORE_PEER_PORT` that allows users to control which port the Captive Core subprocess will bind to for connecting to the Stellar swarm. ([3483](https://github.com/stellar/go/pull/3484)).
* Add 2 new HTTP endpoints `GET claimable_balances/{id}/transactions` and `GET claimable_balances/{id}/operations`, which respectively return the transactions and operations related to a provided Claimable Balance Identifier `{id}`.
* Add Stellar Protocol 16 support. This release comes with support for Protocol 16 ([CAP 35](https://github.com/stellar/stellar-protocol/blob/master/core/cap-0035.md): asset clawback). See [the downstream SDK issue template](https://gist.github.com/2opremio/89c4775104635382d51b6f5e41cbf6d5) for details on what changed on Horizon's side. For full details, please read [CAP 35](https://github.com/stellar/stellar-protocol/blob/master/core/cap-0035.md).


## v2.0.0

### Before you upgrade

Please read the [Captive Core](https://github.com/stellar/go/blob/master/services/horizon/internal/docs/captive_core.md) doc which contains new requirements and migration guide.

### Captive Stellar-Core

Introducing the stable release with Captive Stellar-Core mode enabled by default. Captive mode relaxes Horizon's operational requirements. It allows running Horizon without a fully fledged Core instance and, most importantly, without a Core database. More information about this new mode can be found in [Captive Core](https://github.com/stellar/go/blob/master/services/horizon/internal/docs/captive_core.md) doc.

If you run into issues please check [Known Issues](https://github.com/stellar/go/blob/master/services/horizon/internal/docs/captive_core.md#known-issues) or [report an issue](https://github.com/stellar/go/issues/new/choose). Please ask questions in [Keybase](https://keybase.io/team/stellar.public) or [Stack Exchange](https://stellar.stackexchange.com/).

### Breaking changes

* There are new config params (below) required by Captive Stellar-Core. Please check the [Captive Core](https://github.com/stellar/go/blob/master/services/horizon/internal/docs/captive_core.md) guide for migration tips.
  * `STELLAR_CORE_BINARY_PATH` - a path to Stellar-Core binary,
  * `CAPTIVE_CORE_CONFIG_APPEND_PATH` - defines a path to a file to append to the Stellar Core configuration file used by captive core.
* The `expingest` command has been renamed to `ingest` since the ingestion system is not experimental anymore.
* Removed `--rate-limit-redis-key` and `--redis-url` configuration flags.

## v2.0.0 Release Candidate

**This is a release candidate: while SDF is confident that there are no critical bugs and release candidate is safe to use in production we encourage organizations to deploy it to production only after org-specific testing.**

### Before you upgrade

Please read the [Captive Core](https://github.com/stellar/go/blob/release-horizon-v2.0.0-beta/services/horizon/internal/docs/captive_core.md) doc which contains new requirements and migration guide.

### Captive Stellar-Core

Introducing the release candidate with Captive Stellar-Core mode enabled by default. Captive mode relaxes Horizon's operational requirements. It allows running Horizon without a fully fledged Core instance and, most importantly, without a Core database. More information about this new mode can be found in [Captive Core](https://github.com/stellar/go/blob/release-horizon-v2.0.0-beta/services/horizon/internal/docs/captive_core.md) doc.

If you run into issues please check [Known Issues](https://github.com/stellar/go/blob/release-horizon-v2.0.0-beta/services/horizon/internal/docs/captive_core.md#known-issues) or [report an issue](https://github.com/stellar/go/issues/new/choose). Please ask questions in [Keybase](https://keybase.io/team/stellar.public) or [Stack Exchange](https://stellar.stackexchange.com/).

### Breaking changes

* The `expingest` command has been renamed to `ingest` since the ingestion system is not experimental anymore.
* Removed `--rate-limit-redis-key` and `--redis-url` configuration flags.

## v1.14.0

* Fix bug `/fee_stats` endpoint. The endpoint was not including the additional base fee charge for fee bump transactions ([#3354](https://github.com/stellar/go/pull/3354))
* Expose the timestamp of the most recently ingested ledger in the root resource response and in the `/metrics` response ([#3281](https://github.com/stellar/go/pull/3281))
* Add `--checkpoint-frequency` flag to configure how many ledgers span a history archive checkpoint ([#3273](https://github.com/stellar/go/pull/3273)). This is useful in the context of creating standalone Stellar networks in [integration tests](internal/docs/captive_core.md#private-networks).

## v1.13.1

**Upgrading to this version from version before v1.10.0 will trigger state rebuild. During this process (which can take several minutes) it will not ingest new ledgers.**

* Fixed a bug in `/fee_stats` endpoint that could calculate invalid stats if fee bump transactions were included in the ledger ([#3326](https://github.com/stellar/go/pull/3326))

## v2.0.0 Beta

**THIS IS A BETA RELEASE! DO NOT USE IN PRODUCTION. The release may contain critical bugs. It's not suitable for production use.**

### Before you upgrade

Please read the [Captive Core](https://github.com/stellar/go/blob/release-horizon-v2.0.0-beta/services/horizon/internal/docs/captive_core.md) doc which contains new requirements and migration guide.

### Captive Stellar-Core

Introducing the beta release with Captive Stellar-Core mode enabled by default. Captive mode relaxes Horizon's operational requirements. It allows running Horizon without a fully fledged Core instance and, most importantly, without a Core database. More information about this new mode can be found in [Captive Core](https://github.com/stellar/go/blob/release-horizon-v2.0.0-beta/services/horizon/internal/docs/captive_core.md) doc.

This version may contain bugs. If you run into issues please check [Known Issues](https://github.com/stellar/go/blob/release-horizon-v2.0.0-beta/services/horizon/internal/docs/captive_core.md#known-issues) or [report an issue](https://github.com/stellar/go/issues/new/choose). Please ask questions in [Keybase](https://keybase.io/team/stellar.public) or [Stack Exchange](https://stellar.stackexchange.com/).

## v1.13.0

**Upgrading to this version from version before v1.10.0 will trigger state rebuild. During this process (which can take several minutes) it will not ingest new ledgers.**

* Improved performance of `OfferProcessor` ([#3249](https://github.com/stellar/go/pull/3249)).
* Improved speed of state verification startup time ([#3251](https://github.com/stellar/go/pull/3251)).
* Multiple Captive Core improvements and fixes ([#3237](https://github.com/stellar/go/pull/3237), [#3257](https://github.com/stellar/go/pull/3257), [#3260](https://github.com/stellar/go/pull/3260), [#3264](https://github.com/stellar/go/pull/3264), [#3262](https://github.com/stellar/go/pull/3262), [#3265](https://github.com/stellar/go/pull/3265), [#3269](https://github.com/stellar/go/pull/3269), [#3271](https://github.com/stellar/go/pull/3271), [#3270](https://github.com/stellar/go/pull/3270), [#3272](https://github.com/stellar/go/pull/3272)).

## v1.12.0

* Add Prometheus metrics for the duration of ingestion processors ([#3224](https://github.com/stellar/go/pull/3224))
* Many Captive Core improvements and fixes ([#3232](https://github.com/stellar/go/pull/3232), [#3223](https://github.com/stellar/go/pull/3223), [#3226](https://github.com/stellar/go/pull/3226), [#3203](https://github.com/stellar/go/pull/3203), [#3189](https://github.com/stellar/go/pull/3189),  [#3187](https://github.com/stellar/go/pull/3187))

## v1.11.1

* Fix bug in parsing `db-url` parameter in `horizon db migrate` and `horizon db init` commands ([#3192](https://github.com/stellar/go/pull/3192)).

## v1.11.0

* The `service` field emitted in ingestion logs has been changed from `expingest` to `ingest` ([#3118](https://github.com/stellar/go/pull/3118)).
* Ledger stats are now exported in `/metrics` in `horizon_ingest_ledger_stats_total` metric ([#3148](https://github.com/stellar/go/pull/3148)).
* Stellar Core database URL is no longer required when running in captive mode ([#3150](https://github.com/stellar/go/pull/3150)).
* xdr: Add a custom marshaller for claim predicate timestamp  ([#3183](https://github.com/stellar/go/pull/3183)).

## v1.10.1

* Bump max supported protocol version to 15.

## v1.10.0

**After upgrading Horizon will rebuild its state. During this process (which can take several minutes) it will not ingest new ledgers.**

* Fixed a bug that caused a fresh instance of Horizon to be unable to sync with testnet (Protocol 14) correctly. ([#3100](https://github.com/stellar/go/pull/3100))
* Add Golang- and process-related metrics. ([#3103](https://github.com/stellar/go/pull/3103))
* New `network_passphrase` field in History Archives (added in Stellar-Core 14.1.0) is now checked. Horizon will return error if incorrect archive is used. ([#3082](https://github.com/stellar/go/pull/3082))
* Fixed a bug that caused some errors to be logged with `info` level instead of `error` level. ([#3094](https://github.com/stellar/go/pull/3094))
* Fixed a bug in `/claimable_balances` that returned 500 error instead of 400 for some requests. ([#3088](https://github.com/stellar/go/pull/3088))
* Print a friendly message when Horizon does not support the current Stellar protocol version. ([#3093](https://github.com/stellar/go/pull/3093))

## v1.9.1

* Fixed a bug that caused a fresh instance of Horizon to be unable to sync with testnet (Protocol 14) correctly. ([#3096](https://github.com/stellar/go/pull/3096))
* Use underscore in JSON fields for claim predicate to make the API consistent. ([#3086](https://github.com/stellar/go/pull/3086))

## v1.9.0

This is release adds support for the upcoming Protocol 14 upgrade. However, Horizon still maintains backwards compatibility with Protocol 13, which means it is still safe to run this release before Protocol 14 is deployed.

**After upgrading Horizon will rebuild it's state. During this process (which can take several minutes) it will not ingest new ledgers.**

The two main features of Protocol 14 are [CAP 23 Claimable Balances](https://github.com/stellar/stellar-protocol/blob/master/core/cap-0023.md) and [CAP 33 Sponsored Reserves](https://github.com/stellar/stellar-protocol/blob/master/core/cap-0033.md).
Claimable balances provide a mechanism for setting up a payment which can be claimed in the future. This allows you to make payments to accounts which are currently not able to accept them.
Sponsored Reserves allows an account to pay the reserves on behalf of another account.

In this release there is a new claimable balance resource which has a unique id, an asset (describing which asset can be claimed), an amount (the amount of the asset that can be claimed), and a list of claimants (an immutable list of accounts that could potentially claim the balance).
The `GET /claimable_balances/{id}` endpoint was added to Horizon's API to allow looking up a claimable balance by its id. See the sample response below:

```json
{
  "_links": {
    "self": {
      "href": "/claimable_balances/000000000102030000000000000000000000000000000000000000000000000000000000"
    }
  },
  "id": "000000000102030000000000000000000000000000000000000000000000000000000000",
  "asset": "native",
  "amount": "10.0000000",
  "sponsor": "GC3C4AKRBQLHOJ45U4XG35ESVWRDECWO5XLDGYADO6DPR3L7KIDVUMML",
  "last_modified_ledger": 123,
  "claimants": [
    {
      "destination": "GC3C4AKRBQLHOJ45U4XG35ESVWRDECWO5XLDGYADO6DPR3L7KIDVUMML",
      "predicate": {
        "unconditional": true
      }
    }
  ],
  "paging_token": "123-000000000102030000000000000000000000000000000000000000000000000000000000"
}
```

There is also a `GET /claimable_balances` endpoint which searches for claimable balances by asset, sponsor, or claimant destination.

To support [CAP 33 Sponsored Reserves](https://github.com/stellar/stellar-protocol/blob/master/core/cap-0033.md) we have added an optional `sponsor` attribute in the following Horizon resources: accounts, account signers, offers, trustlines, and claimable balances.
If the `sponsor` field is present it means that the account with id `sponsor` is paying for the reserves for the sponsored account / account signer / offer / trustline / claimable balance. We have also added an optional `sponsor` query parameter to the following endpoints:
* `GET /accounts`
* `GET /offers`
* `GET /claimable_balances`

If the `sponsor` query param is provided, Horizon will search for objects sponsored by the given account id.

## v1.8.2

* Fixed a bug which prevented Horizon from accepting TLS connections.

## v1.8.1

* Fixed a bug in a code ingesting fee bump transactions.

## v1.8.0

### Changes

* Added new and changed existing metrics:
  * `horizon_build_info` - contains build information in labels (`version` - Horizon version, `goversion` - Go runtime version),
  * `horizon_ingest_enable` - equals `1` if ingestion system is running, `0` otherwise,
  * `horizon_ingest_state_invalid` - equals `1` if state is invalid, `0` otherwise,
  * `horizon_db_max_open_connections` - determines the maximum possible opened DB connections,
  * `horizon_db_wait_duration_seconds_total` - changed the values to be in seconds instead of nanoseconds.
* Fixed a data race when shutting down the HTTP server. ([#2958](https://github.com/stellar/go/pull/2958)).
* Fixed emitting incorrect errors related to OrderBook Stream when shutting down the app. ([#2964](https://github.com/stellar/go/pull/2964))

### Experimental

The previous implementation of Captive Stellar-Core streams meta stream using a filesystem pipe. This implies that both Horizon and Stellar-Core had to be deployed to the same server. One of the disadvantages of such requirement is a need for detailed per-process monitoring to be able to connect potential issues (like memory leaks) to the specific service.

To solve this it's now possible to start a [`captivecore`](https://github.com/stellar/go/tree/master/exp/services/captivecore) on another machine and configure Horizon to use it in ingestion. This requires two config options set:
* `ENABLE_CAPTIVE_CORE_INGESTION=true`,
* `REMOTE_CAPTIVE_CORE_URL` - pointing to `captivecore` server.

## v1.7.1

This patch release fixes a regression introduced in 1.7.0, breaking the
 `/offers` endpoint. Thus, we recommend upgrading as soon as possible.
 
### Changes
* Fix path parameter mismatch in `/offers` endpoint
  [#2927](https://github.com/stellar/go/pull/2927).

## v1.7.0

### DB schema migration (expected migration time: < 10 mins)
  * Add new multicolumn index to improve the `/trades`'s
    endpoint performance [#2869](https://github.com/stellar/go/pull/2869).
  * Add constraints on database columns which cannot hold
    negative values [#2827](https://github.com/stellar/go/pull/2827).

### Changes
* Update Go toolchain to 1.14.6 in order to fix [golang/go#34775](https://github.com/golang/go/issues/34775),
  which caused some database queries to be executed instead of rolled back.
* Fix panic on missing command line arguments [#2872](https://github.com/stellar/go/pull/2872)
* Fix race condition where submitting a transaction to Horizon can result in a bad sequence error even though Stellar Core accepted the transaction. [#2877](https://github.com/stellar/go/pull/2877)
* Add new DB metrics ([#2844](https://github.com/stellar/go/pull/2844)):
  * `db_in_use_connections` - number of opened DB connections in use (not idle),
  * `db_wait_count` - number of connections waited for,
  * `db_wait_duration` - total time blocked waiting for a new connection.

## v1.6.0

* Add `--parallel-workers` and `--parallel-job-size` to `horizon db reingest range`. `--parallel-workers` will parallelize reingestion using the supplied number of workers. ([#2724](https://github.com/stellar/go/pull/2724))
* Remove Stellar Core's database dependency for non-ingesting instances of Horizon.  ([#2759](https://github.com/stellar/go/pull/2759))
  Horizon doesn't require access to a Stellar Core database if it is only serving HTTP request, this allows the separation of front-end and ingesting instances. 
  The following config parameters were removed:
  - `core-db-max-open-connections`
  - `core-db-max-idle-connections`
* HAL response population is implemented using Go `strings` package instead of `regexp`, improving its performance. ([#2806](https://github.com/stellar/go/pull/2806))
* Fix a bug in `POST /transactions` that could cause `tx_bad_seq` errors instead of processing a valid transaction. ([#2805](https://github.com/stellar/go/pull/2805))
* The `--connection-timeout` param is ignored in `POST /transactions`. The requests sent to that endpoint will always timeout after 30 seconds. ([#2818](https://github.com/stellar/go/pull/2818))

### Experimental

* Add experimental support for live ingestion using a Stellar Core subprocess instead of a persistent Stellar Core database.

  Stellar-core now contains an experimental feature which allows replaying ledger's metadata in-memory. This feature starts paving the way to remove the dependency between Stellar Core's database and Horizon. Requires [Stellar Core v13.2.0](https://github.com/stellar/stellar-core/releases/tag/v13.2.0).

  To try out this new experimental feature, you need to specify the following parameters when starting ingesting Horizon instance:

  - `--enable-captive-core-ingestion` or `ENABLE_CAPTIVE_CORE_INGESTION=true`.
  - `--stellar-core-binary-path` or `STELLAR_CORE_BINARY_PATH`.

## v1.5.0

### Changes

* Remove `--ingest-failed-transactions` flag. From now on Horizon will always ingest failed transactions. WARNING: If your application is using Horizon DB directly (not recommended!) remember that now it will also contain failed txs. ([#2702](https://github.com/stellar/go/pull/2702)).
* Add transaction set operation count to `history_ledger`([#2690](https://github.com/stellar/go/pull/2690)).
Extend ingestion to store the total number of operations in the transaction set and expose it in the ledger resource via `tx_set_operation_count`. This feature allows you to assess the used capacity of a transaction set.
* Fix `/metrics` end-point ([#2717](https://github.com/stellar/go/pull/2717)).
* Gracefully handle incorrect assets in the query parameters of GET `/offers` ([#2634](https://github.com/stellar/go/pull/2634)).
* Fix logging message in OrderBookStream ([#2699](https://github.com/stellar/go/pull/2699)).
* Fix data race in root endpoint ([#2745](https://github.com/stellar/go/pull/2745)).

### Experimental

* Add experimental support for database reingestion using a Stellar Core subprocess instead of a persistent Stellar Core database ([#2695](https://github.com/stellar/go/pull/2695)).

  [Stellar Core v12.3.0](https://github.com/stellar/stellar-core/releases/tag/v12.3.0) added an experimental feature which allows replaying ledger's metadata in-memory. This feature speeds up reingestion and starts paving the way to remove the dependency between Stellar Core's database and Horizon.

  For now, this is only supported while running `horizon db reingest`. To try out this new experimental feature, you need to specify the following parameters:

  - `--enable-captive-core-ingestion` or `ENABLE_CAPTIVE_CORE_INGESTION=true`.
  - `--stellar-core-binary-path` or `STELLAR_CORE_BINARY_PATH`.

### SDK Maintainers: action needed

- Add the new field `tx_set_operation_count` to the `ledger` resource ([#2690](https://github.com/stellar/go/pull/2690)). This field can be a `number` or `null`.

## v1.4.0

* Drop support for MuxedAccounts strkeys (spec'ed in [SEP23](https://github.com/stellar/stellar-protocol/blob/master/ecosystem/sep-0023.md)).
  SEP23 is still a draft and we don't want to encourage storing strkeys which may not be definite.
* Replace `SequenceProvider` implementation with one which queries the Horizon DB for sequence numbers instead of the Stellar Core DB.
* Use the Horizon DB instead of Horizon's in memory order book graph to query orderbook details for the /order_book endpoint.
* Remove JSON variant of `GET /metrics`, both in the server and client code. It's using Prometheus format by default now.
* Decreased a memory usage of initial state ingestion stage and state verifier ([#2618](https://github.com/stellar/go/pull/2618)).
* Remove `--exp-ingest-in-memory-only` Horizon flag. The in memory order book graph which powers the path finding endpoints is now updated using the Horizon DB instead of directly via ingestion ([#2630](https://github.com/stellar/go/pull/2630)).

## v1.3.0

### Breaking changes

* The type for the following attributes has been changed from `int64` to `string` ([#2555](https://github.com/stellar/go/pull/2555)):
  - Attribute `fee_charged` in [Transaction](https://www.stellar.org/developers/horizon/reference/resources/transaction.html) resource.
  - Attribute `max_fee` in [Transaction](https://www.stellar.org/developers/horizon/reference/resources/transaction.html) resource.

### Changes

* Add `last_modified_time` to account responses. `last_modified_time` is the closing time of the most recent ledger in which the account was modified ([#2528](https://github.com/stellar/go/pull/2528)).
* Balances in the Account resource are now sorted by asset code and asset issuer ([#2516](https://github.com/stellar/go/pull/2516)).
* Ingestion system has its dedicated DB connection pool ([#2560](https://github.com/stellar/go/pull/2560)).
* A new metric has been added to `/metrics` ([#2537](https://github.com/stellar/go/pull/2537) and [#2553](https://github.com/stellar/go/pull/2553)):
  - `ingest.local_latest_ledger`: a gauge with the local latest ledger,
  - `txsub.v0`: a meter counting `v0` transactions in `POST /transaction`,
  - `txsub.v1`: a meter counting `v1` transactions in `POST /transaction`,
  - `txsub.feebump`: a meter counting `feebump` transactions in `POST /transaction`.
* Fix a memory leak in the code responsible for streaming ([#2548](https://github.com/stellar/go/pull/2548), [#2575](https://github.com/stellar/go/pull/2575) and [#2576](https://github.com/stellar/go/pull/2576)).

## v1.2.2

* Fix bug which occurs when ingesting ledgers containing both fee bump and normal transactions.

## v1.2.1

### Database migration notes

This version removes two unused columns that could overflow in catchup complete deployments. If your Horizon database contains entire public network history, you should upgrade to this version as soon as possible and run `horizon db migrate up`.

### Changes

* Remove `id` columns from `history_operation_participants` and `history_transaction_participants` to prevent possible integer overflow [#2532](https://github.com/stellar/go/pull/2532).
## v1.2.0

### Scheduled Breaking Changes

* The type for the following attributes will be changed from `int64` to `string` in 1.3.0:
  - Attribute `fee_charged` in [Transaction](https://www.stellar.org/developers/horizon/reference/resources/transaction.html) resource.
  - Attribute `max_fee` in [Transaction](https://www.stellar.org/developers/horizon/reference/resources/transaction.html) resource.

The changes are required by [CAP-15](https://github.com/stellar/stellar-protocol/blob/master/core/cap-0015.md).

### Changes

* Added support for [CAP-27](https://github.com/stellar/stellar-protocol/blob/master/core/cap-0027.md) and [SEP-23](https://github.com/stellar/stellar-protocol/blob/master/ecosystem/sep-0023.md) [#2491](https://github.com/stellar/go/pull/2491).
* The XDR definition of a transaction memo is a string.
However, XDR strings are actually binary blobs with no enforced encoding.
It is possible to set the memo in a transaction envelope to a binary sequence which is not valid ASCII or unicode.
Previously, if you wanted to recover the original binary sequence for a transaction memo, you would have to decode the transaction's envelope.
In this release, we have added a `memo_bytes` field to the Horizon transaction response for transactions with `memo_type` equal `text`.
`memo_bytes` stores the base 64 encoding of the memo bytes set in the transaction envelope [#2485](https://github.com/stellar/go/pull/2485).

## v1.1.0

### **IMPORTANT**: Database migration

This version includes a significant database migration which changes the column types of `fee_charged` and `max_fee` in the `history_transactions` table from `integer` to `bigint`. This essential change paves the way for fee bump transactions ([CAP 15](https://github.com/stellar/stellar-protocol/blob/master/core/cap-0015.md)), a major improvement that will be released soon in Stellar Protocol 13.

This migration will run for a long time, especially if you have a Horizon database with full history. For reference, it took around 8 hours and 42 minutes to complete this migration on a AWS db.r4.8xlarge instance with full transaction history.

To execute the migration run `horizon db migrate up` using the Horizon v1.1.0 binary.

**Important Note**: Horizon should not be serving requests or ingesting while the migration is running. For service continuity, if you run a production Horizon deployment it is recommended that you perform the migration on a second instance and then switch over.

### Changes
* DB: Remove unnecessary duplicate indexes: `index_history_transactions_on_id`, `index_history_ledgers_on_id`, `exp_asset_stats_by_code`, and `asset_by_code` ([#2419](https://github.com/stellar/go/pull/2419)).
* DB: Remove asset_stats table which is no longer necessary ([#2419](https://github.com/stellar/go/pull/2419)).
* Validate transaction hash IDs as 64 lowercase hex chars. As such, wrongly-formatted parameters which used to cause 404 (`Not found`) errors will now cause 400 (`Bad request`) HTTP errors ([#2394](https://github.com/stellar/go/pull/2394)).
* Fix ask and bid price levels of `GET /order_book` when encountering non-canonical price values. The `limit` parameter is now respected and levels are coallesced properly. Also, `price_r` is now in canonical form ([#2400](https://github.com/stellar/go/pull/2400)).
* Added missing top-level HAL links to the `GET /` response ([#2407](https://github.com/stellar/go/pull/2407)).
* Full transaction details are now included in the `POST /transactions` response. If you submit a transaction and it succeeds, the response will match the `GET /transactions/{hash}` response ([#2406](https://github.com/stellar/go/pull/2406)).
* The following attributes are now included in the transaction resource:
    * `fee_account` (the account which paid the transaction fee)
    * `fee_bump_transaction` (only present in Protocol 13 fee bump transactions)
    * `inner_transaction` (only present in Protocol 13 fee bump transactions) ([#2406](https://github.com/stellar/go/pull/2406)).
* Add support for [CAP0018](https://github.com/stellar/stellar-protocol/blob/master/core/cap-0018.md): Fine-Grained Control of Authorization (Protocol 13) ([#2423](https://github.com/stellar/go/pull/2423)).
  - Add `is_authorized_to_maintain_liabilities` to `Balance`.
    <pre>
    "balances": [
      {
        "is_authorized": true,
        <b>"is_authorized_to_maintain_liabilities": true,</b>
        "balance": "27.1374422",
        "limit": "922337203685.4775807",
        "buying_liabilities": "0.0000000",
        "selling_liabilities": "0.0000000",
        "last_modified_ledger": 28893780,
        "asset_type": "credit_alphanum4",
        "asset_code": "USD",
        "asset_issuer": "GBSTRUSD7IRX73RQZBL3RQUH6KS3O4NYFY3QCALDLZD77XMZOPWAVTUK"
      },
      {
        "balance": "1.5000000",
        "buying_liabilities": "0.0000000",
        "selling_liabilities": "0.0000000",
        "asset_type": "native"
      }
    ]
    </pre>
  - Add `authorize_to_maintain_liabilities` to `AllowTrust` operation.
    <pre>
    {
      "id": "124042211741474817",
      "paging_token": "124042211741474817",
      "transaction_successful": true,
      "source_account": "GBSTRUSD7IRX73RQZBL3RQUH6KS3O4NYFY3QCALDLZD77XMZOPWAVTUK",
      "type": "allow_trust",
      "type_i": 7,
      "created_at": "2020-03-27T03:40:10Z",
      "transaction_hash": "a77d4ee5346d55fb8026cdcdad6e4b5e0c440c96b4627e3727f4ccfa6d199e94",
      "asset_type": "credit_alphanum4",
      "asset_code": "USD",
      "asset_issuer": "GBSTRUSD7IRX73RQZBL3RQUH6KS3O4NYFY3QCALDLZD77XMZOPWAVTUK",
      "trustee": "GBSTRUSD7IRX73RQZBL3RQUH6KS3O4NYFY3QCALDLZD77XMZOPWAVTUK",
      "trustor": "GA332TXN6BX2DYKGYB7FW5BWV2JLQKERNX4T7EUJT4MHWOW2TSGC2SPM",
      "authorize": true,
      <b>"authorize_to_maintain_liabilities": true,</b>
    }
    </pre>
  - Add effect `trustline_authorized_to_maintain_liabilities`.
    <pre>
    {
      "id": "0124042211741474817-0000000001",
      "paging_token": "124042211741474817-1",
      "account": "GBSTRUSD7IRX73RQZBL3RQUH6KS3O4NYFY3QCALDLZD77XMZOPWAVTUK",
      <b>"type": "trustline_authorized_to_maintain_liabilities",</b>
      <b>"type_i": 25,</b>
      "created_at": "2020-03-27T03:40:10Z",
      "trustor": "GA332TXN6BX2DYKGYB7FW5BWV2JLQKERNX4T7EUJT4MHWOW2TSGC2SPM",
      "asset_type": "credit_alphanum4",
      "asset_code": "USD"
    }
    </pre>
* It is no longer possible to use Redis as a mechanism for rate-limiting requests ([#2409](https://github.com/stellar/go/pull/2409)).

* Make `GET /trades` generate an empty response instead of a 404 when no
 trades are found.

## v1.0.1

### Fixed
* Fix `horizon db reap` bug which caused the command to exit without deleting any history table rows ([#2336](https://github.com/stellar/go/pull/2336)).
* The horizon reap system now also deletes rows from `history_trades`. Previously, the reap system only deleted rows from `history_operation_participants`, `history_operations`, `history_transaction_participants`, `history_transactions`, `history_ledgers`, and `history_effects` ([#2336](https://github.com/stellar/go/pull/2336)).
* Fix deadlock when running `horizon db reingest range` ([#2373](https://github.com/stellar/go/pull/2373)).
* Fix signer update effects ([#2375](https://github.com/stellar/go/pull/2375)).
* Fix incorrect error in log when shutting down the system while `verifyState` is running ([#2366](https://github.com/stellar/go/pull/2366)).
* Expose date header to CORS clients ([#2316](https://github.com/stellar/go/pull/2316)).
* Fix inconsistent ledger view in `/accounts/{id}` when streaming ([#2344](https://github.com/stellar/go/pull/2344)).

### Removed
* Dropped support for Go 1.12. ([#2346](https://github.com/stellar/go/pull/2346)).

## v1.0.0

### Before you upgrade

* If you were using the new ingestion in one of the previous versions of Horizon, you must first remove `ENABLE_EXPERIMENTAL_INGESTION` feature flag and restart all Horizon instances before deploying a new version.
* The init stage (state ingestion) for the public Stellar network requires around 1.5GB of RAM. This memory is released after the state ingestion. State ingestion is performed only once. Restarting the server will not trigger it unless Horizon has been upgraded to a newer version (with an updated ingestion pipeline). It's worth noting that the required memory will become smaller and smaller as more of the buckets in the history archive become [CAP-20](https://github.com/stellar/stellar-protocol/blob/master/core/cap-0020.md) compatible. Some endpoints are **not available** during state ingestion.
* The CPU footprint of the new ingestion is modest. We were able to successfully run ingestion on an [AWS `c5.xlarge`](https://aws.amazon.com/ec2/instance-types/c5/) instance. The init stage takes a few minutes on `c5.xlarge`. `c5.xlarge` is the equivalent of 4 vCPUs and 8GB of RAM. The definition of vCPU for the c5 large family in AWS is the following:
> The 2nd generation Intel Xeon Scalable Processors (Cascade Lake) or 1st generation Intel Xeon Platinum 8000 series (Skylake-SP) processor with a sustained all core Turbo frequency of up to 3.4GHz, and single core turbo frequency of up to 3.5 GHz.

* The state data requires an additional 6GB DB disk space for the public Stellar network (as of February 2020). The disk usage will increase when the number of Stellar ledger entries increases.
  * `accounts_signers` table: 2340 MB
  * `trust_lines` table: 2052 MB
  * `accounts` table: 1545 MB
  * `offers` table: 61 MB
  * `accounts_data` table: 15 MB
  * `exp_asset_stats` table: less than 1 MB
* A new environment variable (or command line flag) needs to be set so that Horizon can ingest state from the history archives:
   * `HISTORY_ARCHIVE_URLS="archive1,archive2,archive3"` (if you don't have your own pubnet history archive, you can use one of SDF's archives, for example `https://history.stellar.org/prd/core-live/core_live_001`)
* Horizon serves the endpoints `/paths` and `/order_book` from an in-memory graph, which is only available on ingesting instances. If some of the instances in your cluster are not configured to ingest, you can configure your proxy server to route those endpoints to the ingesting instances. This is beyond the scope of this document - consult the relevant documentation for your proxy server. A better solution for this will be released in the next Horizon version.

### New Ingestion System

The most substantial element of this release is a full rewrite of Horizon's ledger ingestion engine, which enables some key features:

* A set of important new endpoints (see below). Some of these were impossible under the previous ingestion architecture.
* An in-memory order book graph for rapid querying.
* The ability to run parallel ingestion over multiple Horizon hosts, improving service availability for production deployments.

The new engine resolves multiple issues that were present in the old system. For example:

* Horizon's coupling to Stellar-Core's database is dramatically reduced.
* Data inconsistency due to lag between endpoints is eliminated.
* Slow endpoints (path-finding for example) are now speedy.

Finally, the rearchitecting makes new reliability features possible. An example is the new internal state verifier, which guarantees consistency between the local Horizon state and the public history archives.

The [admin guide](https://github.com/stellar/go/blob/release-horizon-v0.25.0/services/horizon/internal/docs/admin.md) contains all the information needed to operate the new ingestion system.

### Added

- Add [/accounts](https://www.stellar.org/developers/horizon/reference/endpoints/accounts.html) endpoint, which allows filtering accounts that have a given signer or a trustline to an asset.
- Add [/offers](https://www.stellar.org/developers/horizon/reference/endpoints/offers.html) endpoint, which lists all offers on the network and allows filtering by seller account or by selling or buying asset.
- Add [/paths/strict-send](https://www.stellar.org/developers/horizon/reference/endpoints/path-finding-strict-send.html) endpoint, which enables discovery of optimal "strict send" paths between assets.
- Add [/paths/strict-receive](https://www.stellar.org/developers/horizon/reference/endpoints/path-finding-strict-receive.html) endpoint, which enables discovery of optimal "strict receive" paths between assets.
- Add the fields `max_fee` and `fee_charged` to [/fee_stats](https://www.stellar.org/developers/horizon/reference/endpoints/fee-stats.html).

### Breaking changes

### Changed

- Change multiple operation types to their canonical names for [operation resources](https://www.stellar.org/developers/horizon/reference/resources/operation.html) ([#2134](https://github.com/stellar/go/pull/2134)).
- Change the type of the following fields from `number` to `string`:

    - Attribute `offer_id` in [manage buy offer](https://www.stellar.org/developers/horizon/reference/resources/operation.html#manage-buy-offer) and [manage sell offer](https://www.stellar.org/developers/horizon/reference/resources/operation.html#manage-sell-offer) operations.
    - Attribute `offer_id` in `Trade` [effect](https://www.stellar.org/developers/horizon/reference/resources/effect.html#trading-effects).
    - Attribute `id` in [Offer](https://www.stellar.org/developers/horizon/reference/resources/offer.html) resource.
    - Attribute `timestamp` and `trade_count` in [Trade Aggregation](https://www.stellar.org/developers/horizon/reference/resources/trade_aggregation.html) resource.

    See [#1609](https://github.com/stellar/go/issues/1609), [#1909](https://github.com/stellar/go/pull/1909) and [#1912](https://github.com/stellar/go/issues/1912) for more details.

### Removed

- `/metrics` endpoint is no longer part of the public API. It is now served on `ADMIN_PORT/metrics`. `ADMIN_PORT` can be set using env variable or `--admin-port` CLI param.
- Remove the following fields from [/fee_stats](https://www.stellar.org/developers/horizon/reference/endpoints/fee-stats.html):

    - `min_accepted_fee`
    - `mode_accepted_fee`
    - `p10_accepted_fee`
    - `p20_accepted_fee`
    - `p30_accepted_fee`
    - `p40_accepted_fee`
    - `p50_accepted_fee`
    - `p60_accepted_fee`
    - `p70_accepted_fee`
    - `p80_accepted_fee`
    - `p90_accepted_fee`
    - `p95_accepted_fee`
    - `p99_accepted_fee`

- Remove `fee_paid` field from [Transaction resource](https://www.stellar.org/developers/horizon/reference/resources/transaction.html) (Use `fee_charged` and `max_fee` fields instead - see [#1372](https://github.com/stellar/go/issues/1372)).

## v0.24.1

* Add cache to improve performance of experimental ingestion system (#[2004](https://github.com/stellar/go/pull/2004)).
* Fix experimental ingestion bug where ledger changes were not applied in the correct order (#[2050](https://github.com/stellar/go/pull/2050)).
* Fix experimental ingestion bug where unique constraint errors are incurred when the ingestion system has to reingest state from history archive checkpoints (#[2055](https://github.com/stellar/go/pull/2055)).
* Fix experimental ingestion bug where a race condition during shutdown leads to a crash (#[2058](https://github.com/stellar/go/pull/2058)).

## v0.24.0

* Add `fee_charged` and `max_fee` objects to `/fee_stats` endpoint ([#1964](https://github.com/stellar/go/pull/1964)).
* Experimental ledger header ingestion processor ([#1949](https://github.com/stellar/go/pull/1949)).
* Improved performance of asset stats processor ([#1987](https://github.com/stellar/go/pull/1987)).
* Provide mechanism for retrying XDR stream errors ([#1899](https://github.com/stellar/go/pull/1899)).
* Emit error level log after 3 failed attempts to validate state ([#1918](https://github.com/stellar/go/pull/1918)).
* Fixed out of bounds error in ledger backend reader ([#1914](https://github.com/stellar/go/pull/1914)).
* Fixed out of bounds error in URL params handler ([#1973](https://github.com/stellar/go/pull/1973)).
* Rename `OperationFeeStats` to `FeeStats` ([#1952](https://github.com/stellar/go/pull/1952)).
* All DB queries are now cancelled when request is cancelled/timeout. ([#1950](https://github.com/stellar/go/pull/1950)).
* Fixed multiple issues connected to graceful shutdown of Horizon.

### Scheduled Breaking Changes

* All `*_accepted_fee` fields in `/fee_stats` endpoint are deprecated. Fields will be removed in Horizon 0.25.0.

Previously scheduled breaking changes reminders:

* The following operation type names have been deprecated: `path_payment`, `manage_offer` and `create_passive_offer`. The names will be changed to: `path_payment_strict_receive`, `manage_sell_offer` and `create_passive_sell_offer` in 0.25.0. This has been previously scheduled for 0.22.0 release.
* `fee_paid` field on Transaction resource has been deprecated and will be removed in 0.25.0 (previously scheduled for 0.22.0). Please use new fields added in 0.18.0: `max_fee` that defines the maximum fee the source account is willing to pay and `fee_charged` that defines the fee that was actually paid for a transaction. See [CAP-0005](https://github.com/stellar/stellar-protocol/blob/master/core/cap-0005.md) for more information.
* The type for the following attributes will be changed from `int64` to `string` in 0.25.0 (previously scheduled for 0.22.0):
  - Attribute `offer_id` in [manage buy offer](https://www.stellar.org/developers/horizon/reference/resources/operation.html#manage-buy-offer) and [manage sell offer](https://www.stellar.org/developers/horizon/reference/resources/operation.html#manage-sell-offer) operations.
  - Attribute `offer_id` in `Trade` effect.
  - Attribute `id` in [Offer](https://www.stellar.org/developers/horizon/reference/resources/offer.html) resource.
  - Attribute `timestamp` and `trade_count` in [Trade Aggregation](https://www.stellar.org/developers/horizon/reference/resources/trade_aggregation.html) resource.

Check [Beta Testing New Ingestion System](https://github.com/stellar/go/blob/master/services/horizon/internal/expingest/BETA_TESTING.md) if you want to test the new ingestion system.

## v0.23.1

* Add `ReadTimeout` to Horizon HTTP server configuration to fix potential DoS vector.

## v0.23.0

* New features in experimental ingestion (to enable: set `--enable-experimental-ingestion` CLI param or `ENABLE_EXPERIMENTAL_INGESTION=true` env variable):
  * All state-related endpoints (i.e. ledger entries) are now served from Horizon DB (except `/account/{account_id}`)

  * `/order_book` offers data is served from in-memory store ([#1761](https://github.com/stellar/go/pull/1761))

  * Add `Latest-Ledger` header with the sequence number of the most recent ledger processed by the experimental ingestion system. Endpoints built on the experimental ingestion system will always respond with data which is consistent with the ledger in `Latest-Ledger` ([#1830](https://github.com/stellar/go/pull/1830))

  * Add experimental support for filtering accounts who are trustees to an asset via `/accounts`. Example:\
  `/accounts?asset=COP:GC2GFGZ5CZCFCDJSQF3YYEAYBOS3ZREXJSPU7LUJ7JU3LP3BQNHY7YKS`\
  returns all accounts who have a trustline to the asset `COP` issued by account `GC2GFG...` ([#1835](https://github.com/stellar/go/pull/1835))

  * Experimental "Accounts For Signers" end-point now returns a full account resource ([#1876](https://github.com/stellar/go/issues/1875))
* Prevent "`multiple response.WriteHeader calls`" errors when streaming ([#1870](https://github.com/stellar/go/issues/1870))
* Fix an interpolation bug in `/fee_stats` ([#1857](https://github.com/stellar/go/pull/1857))
* Fix a bug in `/paths/strict-send` where occasionally bad paths were returned ([#1863](https://github.com/stellar/go/pull/1863))

## v0.22.2

* Fixes a bug in accounts for signer ingestion processor.

## v0.22.1

* Fixes a bug in path payment ingestion code.

## v0.22.0

* Adds support for Stellar Protocol v12.

### Scheduled Breaking Changes

* The following operation type names have been deprecated: `path_payment`, `manage_offer` and `create_passive_offer`. The names will be changed to: `path_payment_strict_receive`, `manage_sell_offer` and `create_passive_sell_offer` in 0.25.0. This has been previously scheduled for 0.22.0 release.
* `fee_paid` field on Transaction resource has been deprecated and will be removed in 0.23.0 (previously scheduled for 0.22.0). Please use new fields added in 0.18.0: `max_fee` that defines the maximum fee the source account is willing to pay and `fee_charged` that defines the fee that was actually paid for a transaction. See [CAP-0005](https://github.com/stellar/stellar-protocol/blob/master/core/cap-0005.md) for more information.
* The type for the following attributes will be changed from `int64` to `string` in 0.23.0 (previously scheduled for 0.22.0):
  - Attribute `offer_id` in [manage buy offer](https://www.stellar.org/developers/horizon/reference/resources/operation.html#manage-buy-offer) and [manage sell offer](https://www.stellar.org/developers/horizon/reference/resources/operation.html#manage-sell-offer) operations.
  - Attribute `offer_id` in `Trade` effect.
  - Attribute `id` in [Offer](https://www.stellar.org/developers/horizon/reference/resources/offer.html) resource.
  - Attribute `timestamp` and `trade_count` in [Trade Aggregation](https://www.stellar.org/developers/horizon/reference/resources/trade_aggregation.html) resource.

## v0.21.1

* Fixes a bug in initial schema migration file.

## v0.21.0

### Database migration notes

This version adds a new index on a table used by experimental ingestion system. If it has not been enabled, migration will be instant. If you migrate from a previous version with experimental ingestion system enabled database migration can take a couple minutes.

### Changes

* `/paths/strict-send` can now accept a `destination_account` parameter. If `destination_account` is provided then the endpoint will return all payment paths which terminate with an asset held by `destination_account`. Note that the endpoint will accept `destination_account` or `destination_assets` but not both. `destination_assets` is a comma separated list of assets encoded as `native` or `code:issuer`.
* `/paths/strict-receive` can now accept a `source_assets` parameter instead of `source_account` parameter. If `source_assets` is provided the endpoint will return all payment paths originating from an asset in `source_assets`. Note that the endpoint will accept `source_account` or `source_assets` but not both. `source_assets` is a comma separated list of assets encoded as `native` or `code:issuer`.
* Add experimental support for `/offers`. To enable it, set `--enable-experimental-ingestion` CLI param or `ENABLE_EXPERIMENTAL_INGESTION=true` env variable.
* When experimental ingestion is enabled a state verification routine is started every 64 ledgers to ensure a local state is the same as in history buckets. This can be disabled by setting `--ingest-disable-state-verification` CLI param or `INGEST-DISABLE-STATE-VERIFICATION` env variable.
* Add flag to apply pending migrations before running horizon. If there are pending migrations, previously you needed to run `horizon db migrate up` before running `horizon`. Those two steps can be combined into one with the `--apply-migrations` flag (`APPLY_MIGRATIONS` env variable).
* Improved the speed of state ingestion in experimental ingestion system.
* Fixed a bug in "Signers for Account" (experimental) transaction meta ingesting code.
* Fixed performance issue in Effects related endpoints.
* Fixed DoS vector in Go HTTP/2 implementation.
* Dropped support for Go 1.10, 1.11.

Check [Beta Testing New Ingestion System](https://github.com/stellar/go/blob/master/services/horizon/internal/expingest/BETA_TESTING.md) if you want to test new ingestion system.

## v0.20.1

* Add `--ingest-state-reader-temp-set` flag (`INGEST_STATE_READER_TEMP_SET` env variable) which defines the storage type used for temporary objects during state ingestion in the new ingestion system. The possible options are: `memory` (requires ~1.5GB RAM, fast) and `postgres` (stores data in temporary table in Postgres, less RAM but slower).

Check [Beta Testing New Ingestion System](https://github.com/stellar/go/blob/master/services/horizon/internal/expingest/BETA_TESTING.md) if you want to test new ingestion system.

## v0.20.0

If you want to use experimental ingestion skip this version and use v0.20.1 instead. v0.20.0 has a performance issue.

### Changes

* Experimental ingestion system is now run concurrently on all Horizon servers (with feature flag set - see below). This improves ingestion availability.
* Add experimental path finding endpoints which use an in memory order book for improved performance. To enable the endpoints set `--enable-experimental-ingestion` CLI param or `ENABLE_EXPERIMENTAL_INGESTION=true` env variable. Note that the `enable-experimental-ingestion` flag enables both the new path finding endpoints and the accounts for signer endpoint. There are two path finding endpoints. `/paths/strict-send` returns payment paths where both the source and destination assets are fixed. This endpoint is able to answer questions like: "Get me the most EUR possible for my 10 USD." `/paths/strict-receive` is the other endpoint which is an alias to the existing `/paths` endpoint.
* `--enable-accounts-for-signer` CLI param or `ENABLE_ACCOUNTS_FOR_SIGNER=true` env variable are merged with `--enable-experimental-ingestion` CLI param or `ENABLE_EXPERIMENTAL_INGESTION=true` env variable.
* Add experimental get offers by id endpoint`/offers/{id}` which uses the new ingestion system to fill up the offers table. To enable it, set `--enable-experimental-ingestion` CLI param or `ENABLE_EXPERIMENTAL_INGESTION=true` env variable.

Check [Beta Testing New Ingestion System](https://github.com/stellar/go/blob/master/services/horizon/internal/expingest/BETA_TESTING.md) if you want to test new ingestion system.

### Scheduled Breaking Changes

* `fee_paid` field on Transaction resource has been deprecated and will be removed in 0.22.0. Please use new fields added in 0.18.0: `max_fee` that defines the maximum fee the source account is willing to pay and `fee_charged` that defines the fee that was actually paid for a transaction. See [CAP-0005](https://github.com/stellar/stellar-protocol/blob/master/core/cap-0005.md) for more information. This change has been previously scheduled for 0.19.0 release.
* The following operation type names have been deprecated: `manage_offer` and `create_passive_offer`. The names will be changed to: `manage_sell_offer` and `create_passive_offer` in 0.22.0. This has been previously scheduled for 0.19.0 release.
* The type for the following attributes will be changed from `int64` to `string` in 0.22.0:
  - Attribute `offer_id` in [manage buy offer](https://www.stellar.org/developers/horizon/reference/resources/operation.html#manage-buy-offer) and [manage sell offer](https://www.stellar.org/developers/horizon/reference/resources/operation.html#manage-sell-offer) operations.
  - Attribute `offer_id` in `Trade` effect.
  - Attribute `id` in [Offer](https://www.stellar.org/developers/horizon/reference/resources/offer.html) resource.
  - Attribute `timestamp` and `trade_count` in [Trade Aggregation](https://www.stellar.org/developers/horizon/reference/resources/trade_aggregation.html) resource.

If you are an SDK maintainer, update your code to prepare for this change.

## v0.19.0

* Add `join` parameter to operations and payments endpoints. Currently, the only valid value for the parameter is `transactions`. If `join=transactions` is included in a request then the response will include a `transaction` field for each operation in the response.
* Add experimental "Accounts For Signers" endpoint. To enable it set `--enable-accounts-for-signer` CLI param or `ENABLE_ACCOUNTS_FOR_SIGNER=true` env variable. Additionally new feature requires links to history archive: CLI: `--history-archive-urls="archive1,archive2,archive3"`, env variable: `HISTORY_ARCHIVE_URLS="archive1,archive2,archive3"`. This will expose `/accounts` endpoint. This requires around 4GB of RAM for initial state ingestion.

Check [Beta Testing New Ingestion System](https://github.com/stellar/go/blob/master/services/horizon/internal/expingest/BETA_TESTING.md) if you want to test new ingestion system.

## v0.18.1

* Fixed `/fee_stats` to correctly calculate ledger capacity in protocol v11.
* Fixed `horizon db clean` command to truncate all tables.

## v0.18.0

### Breaking changes

* Horizon requires Postgres 9.5+.
* Removed `paging_token` field from `/accounts/{id}` endpoint.
* Removed `/operation_fee_stats` endpoint. Please use `/fee_stats`.

### Deprecations

* `fee_paid` field on Transaction resource has been deprecated and will be removed in 0.19.0. Two new fields have been added: `max_fee` that defines the maximum fee the source account is willing to pay and `fee_charged` that defines the fee that was actually paid for a transaction. See [CAP-0005](https://github.com/stellar/stellar-protocol/blob/master/core/cap-0005.md) for more information.
* The following operation type names have been deprecated: `manage_offer` and `create_passive_offer`. The names will be changed to: `manage_sell_offer` and `create_passive_offer` in 0.19.0.

### Changes

* The following new config parameters were added. When old `max-db-connections` config parameter is set, it has a priority over the the new params. Run `horizon help` for more information.
  * `horizon-db-max-open-connections`,
  * `horizon-db-max-idle-connections`,
  * `core-db-max-open-connections`,
  * `core-db-max-idle-connections`.
* Fixed `fee_paid` value in Transaction resource (#1358).
* Fix "int64: value out of range" errors in trade aggregations (#1319).
* Improved `horizon db reingest range` command.

## v0.17.6 - 2019-04-29

* Fixed a bug in `/order_book` when sum of amounts at a single price level exceeds `int64_max` (#1037).
* Fixed a bug generating `ERROR` level log entries for bad requests (#1186).

## v0.17.5 - 2019-04-24

* Support for stellar-core [v11.0.0](https://github.com/stellar/stellar-core/releases/tag/v11.0.0).
* Display trustline authorization state in the balances list.
* Improved actions code.
* Improved `horizon db reingest` command handling code.
* Tracking app name and version that connects to Horizon (`X-App-Name`, `X-App-Version`).

## v0.17.4 - 2019-03-14

* Support for Stellar-Core 10.3.0 (new database schema v9).
* Fix a bug in `horizon db reingest` command (no log output).
* Multiple code improvements.

## v0.17.3 - 2019-03-01

* Fix a bug in `txsub` package that caused returning invalid status when resubmitting old transactions (#969).

## v0.17.2 - 2019-02-28

* Critical fix bug

## v0.17.1 - 2019-02-28

### Changes

* Fixes high severity error in ingestion system.
* Account detail endpoint (`/accounts/{id}`) includes `last_modified_ledger` field for account and for each non-native asset balance.

## v0.17.0 - 2019-02-26

### Upgrade notes

This release introduces ingestion of failed transactions. This feature is turned off by default. To turn it on set environment variable: `INGEST_FAILED_TRANSACTIONS=true` or CLI param: `--ingest-failed-transactions=true`. Please note that ingesting failed transactions can double DB space requirements (especially important for full history deployments).

### Database migration notes

Previous versions work fine with new schema so you can migrate (`horizon db migrate up` using new binary) database without stopping the Horizon process. To reingest ledgers run `horizon db reingest` using Horizon 0.17.0 binary. You can take advantage of the new `horizon db reingest range` for parallel reingestion.

### Deprecations

* `/operation_fee_stats` is deprecated in favour of `/fee_stats`. Will be removed in v0.18.0.

### Breaking changes

* Fields removed in this version:
  * Root > `protocol_version`, use `current_protocol_version` and `core_supported_protocol_version`.
  * Ledger > `transaction_count`, use `successful_transaction_count` and `failed_transaction_count`.
  * Signer > `public_key`, use `key`.
* This Horizon version no longer supports Core <10.0.0. Horizon can still ingest version <10 ledgers.
* Error event name during streaming changed to `error` to follow W3C specification.

### Changes

* Added ingestion of failed transactions (see Upgrade notes). Use `include_failed=true` GET parameter to display failed transactions and operations in collection endpoints.
* `/fee_stats` endpoint has been extended with fee percentiles and ledger capacity usage. Both are useful in transaction fee estimations.
* Fixed a bug causing slice bounds out of range at `/account/{id}/offers` endpoint during streaming.
* Added `horizon db reingest range X Y` that reingests ledgers between X and Y sequence number (closed intervals).
* Many code improvements.

## v0.16.0 - 2019-02-04

### Upgrade notes

* Ledger > Admins need to reingest old ledgers because we introduced `successful_transaction_count` and `failed_transaction_count`.

### Database migration notes

Previous versions work fine with Horizon 0.16.0 schema so you can migrate (`horizon db migrate up`) database without stopping the Horizon process. To reingest ledgers run `horizon db reingest` using Horizon 0.16.0 binary.

### Deprecations

* Root > `protocol_version` will be removed in v0.17.0. It is replaced by `current_protocol_version` and `core_supported_protocol_version`.
* Ledger > `transaction_count` will be removed in v0.17.0.
* Signer > `public_key` will be removed in v0.17.0.

### Changes

* Improved `horizon db migrate` script. It will now either success or show a detailed message regarding why it failed.
* Fixed effects ingestion of circular payments.
* Improved account query performances for payments and operations.
* Added `successful_transaction_count` and `failed_transaction_count` to `ledger` resource.
* Fixed the wrong protocol version displayed in `root` resource by adding `current_protocol_version` and `core_supported_protocol_version`.
* Improved streaming for single objects. It won't send an event back if the current event is the same as the last event sent.
* Fixed ingesting effects of empty trades. Empty trades will be ignored during ingestion.

## v0.15.4 - 2019-01-17

* Fixed multiple issues in transaction submission subsystem.
* Support for client fingerprint headers.
* Fixed parameter checking in `horizon db backfill` command.

## v0.15.3 - 2019-01-07

* Fixed a bug in Horizon DB reaping code.
* Fixed query checking code that generated `ERROR`-level log entries for invalid input.

## v0.15.2 - 2018-12-13

* Added `horizon db init-asset-stats` command to initialize `asset_stats` table. This command should be run once before starting ingestion if asset stats are enabled (`ENABLE_ASSET_STATS=true`).
* Fixed `asset_stats` table to support longer `home_domain`s.
* Fixed slow trades DB query.

## v0.15.1 - 2018-11-09

* Fixed memory leak in SSE stream code.

## v0.15.0 - 2018-11-06

DB migrations add a new fields and indexes on `history_trades` table. This is a very large table in `CATCHUP_COMPLETE` deployments so migration may take a long time (depending on your DB hardware). Please test the migrations execution time on the copy of your production DB first.

This release contains several bug fixes and improvements:

* New `/operation_fee_stats` endpoint includes fee stats for the last 5 ledgers.
* ["Trades"](https://www.stellar.org/developers/horizon/reference/endpoints/trades.html) endpoint can now be streamed.
* In ["Trade Aggregations"](https://www.stellar.org/developers/horizon/reference/endpoints/trade_aggregations.html) endpoint, `offset` parameter has been added.
* Path finding bugs have been fixed and the algorithm has been improved. Check [#719](https://github.com/stellar/go/pull/719) for more information.
* Connections (including streams) are closed after timeout defined using `--connection-timeout` CLI param or `CONNECTION_TIMEOUT` environment variable. If Horizon is behind a load balancer with idle timeout set, it is recommended to set this to a value equal a few seconds less than idle timeout so streams can be properly closed by Horizon.
* Streams have been improved to check for updates every `--sse-update-frequency` CLI param or `SSE_UPDATE_FREQUENCY` environment variable seconds. If a new ledger has been closed in this period, new events will be sent to a stream. Previously streams checked for new events every 1 second, even when there were no new ledgers.
* Rate limiting algorithm has been changed to [GCRA](https://brandur.org/rate-limiting#gcra).
* Rate limiting in streams has been changed to be more fair. Now 1 *credit* has to be *paid* every time there's a new ledger instead of per request.
* Rate limiting can be disabled completely by setting `--per-hour-rate-limit=0` CLI param or `PER_HOUR_RATE_LIMIT=0` environment variable.
* Account flags now display `auth_immutable` value.
* Logs can be sent to a file. Destination file can be set using an environment variable (`LOG_FILE={file}`) or CLI parameter (`--log-file={file}`).

### Breaking changes

* Assets stats are disabled by default. This can be changed using an environment variable (`ENABLE_ASSET_STATS=true`) or CLI parameter (`--enable-asset-stats=true`). Please note that it has a negative impact on a DB and ingestion time.
* In ["Offers for Account"](https://www.stellar.org/developers/horizon/reference/endpoints/offers-for-account.html), `last_modified_time` field  endpoint can be `null` when ledger data is not available (has not been ingested yet).
* ["Trades for Offer"](https://www.stellar.org/developers/horizon/reference/endpoints/trades-for-offer.html) endpoint will query for trades that match the given offer on either side of trades, rather than just the "sell" offer. Offer IDs are now [synthetic](https://www.stellar.org/developers/horizon/reference/resources/trade.html#synthetic-offer-ids). You have to reingest history to update offer IDs.

### Other bug fixes

* `horizon db backfill` command has been fixed.
* Fixed `remoteAddrIP` function to support IPv6.
* Fixed `route` field in the logs when the request is rate limited.

## v0.14.2 - 2018-09-27

### Bug fixes

* Fixed and improved `txsub` package (#695). This should resolve many issues connected to `Timeout` responses.
* Improve stream error reporting (#680).
* Checking `ingest.Cursor` errors in `Session` (#679).
* Added account ID validation in `/account/{id}` endpoints (#684).

## v0.14.1 - 2018-09-19

This release contains several bug fixes:

* Assets stats can cause high CPU usage on stellar-core DB. If this slows down the database it's now possible to turn off this feature by setting `DISABLE_ASSET_STATS` feature flag. This can be set as environment variable (`DISABLE_ASSET_STATS=true`) or CLI parameter (`--disable-asset-stats=true`).
* Sometimes `/accounts/{id}/offers` returns `500 Internal Server Error` response when ledger data is not available yet (for new ledgers) or no longer available (`CATCHUP_RECENT` deployments). It's possible to set `ALLOW_EMPTY_LEDGER_DATA_RESPONSES` feature flag as environment variable (`ALLOW_EMPTY_LEDGER_DATA_RESPONSES=true`) or CLI parameter (`--allow-empty-ledger-data-responses=true`). With the flag set to `true` "Offers for Account" endpoint will return `null` in `last_modified_time` field when ledger data is not available, instead of `500 Internal Server Error` error.

### Bug fixes

* Feature flag to disable asset stats (#668).
* Feature flag to allow null ledger data in responses (#672).
* Fix empty memo field in JSON when memo_type is text (#635).
* Improved logging: some bad requests no longer generate `ERROR` level log entries (#654).
* `/friendbot` endpoint is available only when `FriendbotURL` is set in the config.

## v0.14.0 - 2018-09-06

### Breaking changes

* Offer resource `last_modified` field removed (see Bug Fixes section).
* Trade aggregations endpoint accepts only specific time ranges now (1/5/15 minutes, 1 hour, 1 day, 1 week).
* Horizon sends `Cache-Control: no-cache, no-store, max-age=0` HTTP header for all responses.

### Deprecations

* Account > Signers collection `public_key` field is deprecated, replaced by `key`.

### Changes

* Protocol V10 features:
  * New `bump_sequence` operation (as in [CAP-0001](https://github.com/stellar/stellar-protocol/blob/master/core/cap-0001.md)).
    * New [`bump_sequence`](https://www.stellar.org/developers/horizon/reference/resources/operation.html#bump-sequence) operation.
    * New `sequence_bumped` effect.
    * Please check [CAP-0001](https://github.com/stellar/stellar-protocol/blob/master/core/cap-0001.md) for new error codes for transaction submission.
  * Offer liabilities (as in [CAP-0003](https://github.com/stellar/stellar-protocol/blob/master/core/cap-0003.md)):
    * `/accounts/{id}` resources contain new fields: `buying_liabilities` and `selling_liabilities` for each entry in `balances`.
    * Please check [CAP-0003](https://github.com/stellar/stellar-protocol/blob/master/core/cap-0003.md) for new error codes for transaction submission.
* Added `source_amount` field to `path_payment` operations.
* Added `account_credited` and `account_debited` effects for `path_payment` operations.
* Friendbot link in Root endpoint is empty if not set in configuration.
* Improved `ingest` package logging.
* Improved HTTP logging (`forwarded_ip`, `route` fields, `duration` is always in seconds).
* `LOGGLY_HOST` env variable has been replaced with `LOGGLY_TAG` and is adding a tag to every log event.
* Dropped support for Go 1.8.

### Bug fixes

* New fields in Offer resource: `last_modified_ledger` and `last_modified_time`, replace buggy `last_modified` (#478).
* Fixed pagination in Trades for account endpoint (#486).
* Fixed a synchronization issue in `ingest` package (#603).
* Fixed Order Book resource links in Root endpoint.
* Fixed streaming in Offers for Account endpoint.

## v0.13.3 - 2018-08-23

### Bug fixes

* Fixed large amounts rendering in `/assets`.

## v0.13.2 - 2018-08-13

### Bug fixes

* Fixed a bug in `amount` and `price` packages triggering long calculations.

## v0.13.1 - 2018-07-26

### Bug fixes

* Fixed a conversion bug when `timebounds.max_time` is set to `INT64_MAX`.

## v0.13.0 - 2018-06-06

### Breaking changes

- `amount` field in `/assets` is now a String (to support Stellar amounts larger than `int64`).

### Changes

- Effect resource contains a new `created_at` field.
- Horizon responses are compressed.
- Ingestion errors have been improved.
- `horizon rebase` command was improved.

### Bug fixes

- Horizon now returns `400 Bad Request` for negative `cursor` values.

**Upgrade notes**

DB migrations add a new indexes on `history_trades`. This is very large table so migration may take a long time (depending on your DB hardware). Please test the migrations execution time on the copy of your production DB first.

## v0.12.3 - 2017-03-20

### Bug fixes

- Fix a service stutter caused by excessive `info` commands being issued from the root endpoint.


## v0.12.2 - 2017-03-14

This release is a bug fix release for v0.12.1 and v0.12.2.  *Please see the upgrade notes below if you did not already migrate your db for v0.12.0*

### Changes

- Remove strict validation on the `resolution` parameter for trade aggregations endpoint.  We will add this feature back in to the next major release.


## v0.12.1 - 2017-03-13

This release is a bug fix release for v0.12.0.  *Please see the upgrade notes below if you did not already migrate your db for v0.12.0*

### Bug fixes

- Fixed an issue caused by un-migrated trade rows. (https://github.com/stellar/go/issues/357)
- Command line flags are now useable for subcommands of horizon.


## v0.12.0 - 2017-03-08

Big release this time for horizon:  We've made a number of breaking changes since v0.11.0 and have revised both our database schema as well as our data ingestion system.  We recommend that you take a backup of your horizon database prior to upgrading, just in case.

### Upgrade Notes

Since this release changes both the schema and the data ingestion system, we recommend the following upgrade path to minimize downtime:

1. Upgrade horizon binaries, but do not restart the service
2. Run `horizon db migrate up` to migrate the db schema
3. Run `horizon db reingest` in a background session to begin the data reingestion process
4. Restart horizon

### Added

- Operation and payment resources were changed to add `transaction_hash` and `created_at` properties.
- The ledger resource was changed to add a `header_xdr` property.  Existing horizon installations should re-ingest all ledgers to populate the history database tables with the data.  In future versions of horizon we will disallow null values in this column.  Going forward, this change reduces the coupling of horizon to stellar-core, ensuring that horizon can re-import history even when the data is no longer stored within stellar-core's database.
- All Assets endpoint (`/assets`) that returns a list of all the assets in the system along with some stats per asset. The filters allow you to narrow down to any specific asset of interest.
- Trade Aggregations endpoint (`/trade_aggregations`) allow for efficient gathering of historical trade data. This is done by dividing a given time range into segments and aggregate statistics, for a given asset pair (`base`, `counter`) over each of these segments.

### Bug fixes

- Ingestion performance and stability has been improved.
- Changes to an account's inflation destination no longer produce erroneous "signer_updated" effects. (https://github.com/stellar/horizon/issues/390)


### Changed

- BREAKING CHANGE: The `base_fee` property of the ledger resource has been renamed to `base_fee_in_stroops`
- BREAKING CHANGE: The `base_reserve` property of the ledger resource has been renamed to `base_reserve_in_stroops` and is now expressed in stroops (rather than lumens) and as a JSON number.
- BREAKING CHANGE: The "Orderbook Trades" (`/orderbook/trades`) endpoint has been removed and replaced by the "All Trades" (`/trades`) endpoint.
- BREAKING CHANGE: The Trade resource has been modified to generalize assets as (`base`, `counter`) pairs, rather than the previous (`sold`,`bought`) pairs.
- Full reingestion (i.e. running `horizon db reingest`) now runs in reverse chronological order.

### Removed

- BREAKING CHANGE: Friendbot has been extracted to an external microservice.


## [v0.11.0] - 2017-08-15

### Bug fixes

- The ingestion system can now properly import envelopes that contain signatures that are zero-length strings.
- BREAKING CHANGE: specifying a `limit` of `0` now triggers an error instead of interpreting the value to mean "use the default limit".
- Requests that ask for more records than the maximum page size now trigger a bad request error, instead of an internal server error.
- Upstream bug fixes to xdr decoding from `github.com/stellar/go`.

### Changed

- BREAKING CHANGE: The payments endpoint now includes `account_merge` operations in the response.
- "Finished Request" log lines now include additional fields: `streaming`, `path`, `ip`, and `host`.
- Responses now include a `Content-Disposition: inline` header.


## [v0.10.1] - 2017-03-29

### Fixed
- Ingestion was fixed to protect against text memos that contain null bytes.  While memos with null bytes are legal in stellar-core, PostgreSQL does not support such values in string columns.  Horizon now strips those null bytes to fix the issue.

## [v0.10.0] - 2017-03-20

This is a fix release for v0.9.0 and v0.9.1


### Added
- Added `horizon db clear` helper command to clear previously ingested history.

### Fixed

- Embedded sql files for the database schema have been fixed agsain to be compatible with postgres 9.5. The configuration setting `row_security` has been removed from the dumped files.

## [v0.9.1] - 2017-03-20

### Fixed

- Embedded sql files for the database schema have been fixed to be compatible with postgres 9.5. The configuration setting `idle_in_transaction_session_timeout` has been removed from the dumped files.

## [v0.9.0] - 2017-03-20

This release was retracted due to a bug discovered after release.

### Added
- Horizon now exposes the stellar network protocol in several places:  It shows the currently reported protocol version (as returned by the stellar-core `info` command) on the root endpoint, and it reports the protocol version of each ledger resource.
- Trade resources now include a `created_at` timestamp.

### Fixed

- BREAKING CHANGE: The reingestion process has been updated.  Prior versions of horizon would enter a failed state when a gap between the imported history and the stellar-core database formed or when a previously imported ledger was no longer found in the stellar-core database.  This usually occurs when running stellar-core with the `CATCHUP_RECENT` config option.  With these changed, horizon will automatically trim "abandonded" ledgers: ledgers that are older than the core elder ledger.


## [v0.8.0] - 2017-02-07

### Added

- account signer resources now contain a type specifying the type of the signer: `ed25519_public_key`, `sha256_hash`, and `preauth_tx` are the present values used for the respective signer types.

### Changed

- The `public_key` field on signer effects and an account's signer summary has been renamed to `key` to reflect that new signer types are not necessarily specifying a public key anymore.

### Deprecated

- The `public_key` field on account signers and signer effects are deprecated

## [v0.7.1] - 2017-01-12

### Bug fixes

- Trade resources now include "bought_amount" and "sold_amount" fields when being viewed through the "Orderbook Trades" endpoint.
- Fixes #322: orderbook summaries with over 20 bids now return the correct price levels, starting with the closest to the spread.

## [v0.7.0] - 2017-01-10

### Added

- The account resource now includes links to the account's trades and data values.

### Bug fixes

- Fixes paging_token attribute of account resource
- Fixes race conditions in friendbot
- Fixes #202: Add price and price_r to "manage_offer" operation resources
- Fixes #318: order books for the native currency now filters correctly.

## [v0.6.2] - 2016-08-18

### Bug fixes

- Fixes streaming (SSE) requests, which were broken in v0.6.0

## [v0.6.1] - 2016-07-26

### Bug fixes

- Fixed an issue where accounts were not being properly returned when the  history database had no record of the account.


## [v0.6.0] - 2016-07-20

This release contains the initial implementation of the "Abridged History System".  It allows a horizon system to be operated without complete knowledge of the ledger's history.  With this release, horizon will start ingesting data from the earliest point known to the connected stellar-core instance, rather than ledger 1 as it behaved previously.  See the admin guide section titled "Ingesting stellar-core data" for more details.

### Added

- *Elder* ledgers have been introduced:  An elder ledger is the oldest ledger known to a db.  For example, the `core_elder_ledger` attribute on the root endpoint refers to the oldest known ledger stored in the connected stellar-core database.
- Added the `history-retention-count` command line flag, used to specify the amount of historical data to keep in the history db.  This is expressed as a number of ledgers, for example a value of `362880` would retain roughly 6 weeks of data given an average of 10 seconds per ledger.
- Added the `history-stale-threshold` command line flag to enable stale history protection.  See the admin guide for more info.
- Horizon now reports the last ledger ingested to stellar-core using the `setcursor` command.
- Requests for data that precede the recorded window of history stored by horizon will receive a `410 Gone` http response to allow software to differentiate from other "not found" situations.
- The new `db reap` command will manually trigger the deletion of unretained historical data
- A background process on the server now deletes unretained historical once per hour.

### Changed

- BREAKING: When making a streaming request, a normal error response will be returned if an error occurs prior to sending the first event.  Additionally, the initial http response and streaming preamble will not be sent until the first event is available.
- BREAKING: `horizon_latest_ledger` has renamed to `history_latest_ledger`
- Horizon no longer needs to begin the ingestion of historical data from ledger sequence 1.
- Rows in the `history_accounts` table are no longer identified using the "Total Order ID" that other historical records  use, but are rather using a simple auto-incremented id.

### Removed

- The `/accounts` endpoint, which lets a consumer page through the entire set of accounts in the ledger, has been removed.  The change from complete to an abridged history in horizon makes the endpoint mostly useless, and after consulting with the community we have decided to remove the endpoint.

## [v0.5.1] - 2016-04-28

### Added

  - ManageData operation data is now rendered in the various operation end points.

### Bug fixes

- Transaction memos that contain utf-8 are now properly rendered in browsers by properly setting the charset of the http response.

## [v0.5.0] - 2016-04-22

### Added

- BREAKING: Horizon can now import data from stellar-core without the aid of the horizon-importer project.  This process is now known as "ingestion", and is enabled by either setting the `INGEST` environment variable to "true" or specifying "--ingest" on the launch arguments for the horizon process.  Only one process should be running in this mode for any given horizon database.
- Add `horizon db init`, used to install the latest bundled schema for the horizon database.
- Add `horizon db reingest` command, used to update outdated or corrupt horizon database information.  Admins may now use `horizon db reingest outdated` to migrate any old data when updated horizon.
- Added `network_passphrase` field to root resource.
- Added `fee_meta_xdr` field to transaction resource.

### Bug fixes
- Corrected casing on the "offers" link of an account resource.

## [v0.4.0] - 2016-02-19

### Added

- Add `horizon db migrate [up|down|redo]` commands, used for installing schema migrations.  This work is in service of porting the horizon-importer project directly to horizon.
- Add support for TLS: specify `--tls-cert` and `--tls-key` to enable.
- Add support for HTTP/2.  To enable, use TLS.

### Removed

- BREAKING CHANGE: Removed support for building on go versions lower than 1.6

## [v0.3.0] - 2016-01-29

### Changes

- Fixed incorrect `source_amount` attribute on pathfinding responses.
- BREAKING CHANGE: Sequence numbers are now encoded as strings in JSON responses.
- Fixed broken link in the successful response to a posted transaction

## [v0.2.0] - 2015-12-01
### Changes

- BREAKING CHANGE: the `address` field of a signer in the account resource has been renamed to `public_key`.
- BREAKING CHANGE: the `address` on the account resource has been renamed to `account_id`.

## [v0.1.1] - 2015-12-01

### Added
- Github releases are created from tagged travis builds automatically

[v0.11.0]: https://github.com/stellar/horizon/compare/v0.10.1...v0.11.0
[v0.10.1]: https://github.com/stellar/horizon/compare/v0.10.0...v0.10.1
[v0.10.0]: https://github.com/stellar/horizon/compare/v0.9.1...v0.10.0
[v0.9.1]: https://github.com/stellar/horizon/compare/v0.9.0...v0.9.1
[v0.9.0]: https://github.com/stellar/horizon/compare/v0.8.0...v0.9.0
[v0.8.0]: https://github.com/stellar/horizon/compare/v0.7.1...v0.8.0
[v0.7.1]: https://github.com/stellar/horizon/compare/v0.7.0...v0.7.1
[v0.7.0]: https://github.com/stellar/horizon/compare/v0.6.2...v0.7.0
[v0.6.2]: https://github.com/stellar/horizon/compare/v0.6.1...v0.6.2
[v0.6.1]: https://github.com/stellar/horizon/compare/v0.6.0...v0.6.1
[v0.6.0]: https://github.com/stellar/horizon/compare/v0.5.1...v0.6.0
[v0.5.1]: https://github.com/stellar/horizon/compare/v0.5.0...v0.5.1
[v0.5.0]: https://github.com/stellar/horizon/compare/v0.4.0...v0.5.0
[v0.4.0]: https://github.com/stellar/horizon/compare/v0.3.0...v0.4.0
[v0.3.0]: https://github.com/stellar/horizon/compare/v0.2.0...v0.3.0
[v0.2.0]: https://github.com/stellar/horizon/compare/v0.1.1...v0.2.0
[v0.1.1]: https://github.com/stellar/horizon/compare/v0.1.0...v0.1.1<|MERGE_RESOLUTION|>--- conflicted
+++ resolved
@@ -3,11 +3,14 @@
 All notable changes to this project will be documented in this
 file. This project adheres to [Semantic Versioning](http://semver.org/).
 
+## Unreleased
+
+* Add a feature flag `--captive-core-reuse-storage-path`/`CAPTIVE_CORE_REUSE_STORAGE_PATH` that will reuse Captive Core's storage path for bucket files when applicable for better performance ([3750](https://github.com/stellar/go/pull/3750)).
+
 ## v2.6.1
 
 **Upgrading to this version from <= v2.5.2 will trigger a state rebuild. During this process (which will take at least 10 minutes), Horizon will not ingest new ledgers.**
 
-<<<<<<< HEAD
 * Fix bug introduced in v2.6.0 ([#3737](https://github.com/stellar/go/pull/3737)), preventing usage of `horizon db migrate up/down/redo` commands. ([#3762](https://github.com/stellar/go/pull/3762))
 
 ## v2.6.0
@@ -16,15 +19,7 @@
 
 * Precompute trade aggregations during ingestion to improve performance. Will rebuild the aggregations as part of the database migrations. ([3641](https://github.com/stellar/go/pull/3641) & [3760](https://github.com/stellar/go/pull/3760)).
 * Require `COUNT` param when running `horizon db migrate down COUNT` to prevent accidentally running all downwards migrations. Add `horizon db migrate status` command. ([#3737](https://github.com/stellar/go/pull/3737))
-=======
-### New features
-* Add `horizon db migrate status` command ([#3737](https://github.com/stellar/go/pull/3737)).
-* Add a feature flag `--captive-core-reuse-storage-path`/`CAPTIVE_CORE_REUSE_STORAGE_PATH` that will reuse Captive Core's storage path for bucket files when applicable for better performance ([3750](https://github.com/stellar/go/pull/3750)).
-
-### Improvements
->>>>>>> 9485f89b
 * Fix a bug in `fee_account_muxed` and `fee_account_muxed_id` fields (the fields were incorrectly populated with the source account details). ([3735](https://github.com/stellar/go/pull/3735))
-* Require `COUNT` param when running `horizon db migrate down COUNT` to prevent accidentally running all downwards migrations ([#3737](https://github.com/stellar/go/pull/3737)).
 * Validate ledger range when calling `horizon db reingest range` so that we respond with an error when attempting to ingest ledgers which are not available in the history archives. ([3738](https://github.com/stellar/go/pull/3738))
 * Improve performance of transaction submission. ([3563](https://github.com/stellar/go/pull/3563))
 
